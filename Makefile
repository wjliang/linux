--- conflicted
+++ resolved
@@ -1,11 +1,7 @@
 VERSION = 4
 PATCHLEVEL = 11
 SUBLEVEL = 0
-<<<<<<< HEAD
-EXTRAVERSION = -rc3
-=======
 EXTRAVERSION = -rc8
->>>>>>> 20d5c84b
 NAME = Fearless Coyote
 
 # *DOCUMENTATION*
