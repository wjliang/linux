--- conflicted
+++ resolved
@@ -424,11 +424,8 @@
 
 	if (!timeout) {
 		hw_dbg(hw, "FW or HW has locked the resource for too long.\n");
-<<<<<<< HEAD
-=======
 		extcnf_ctrl &= ~E1000_EXTCNF_CTRL_SWFLAG;
 		ew32(EXTCNF_CTRL, extcnf_ctrl);
->>>>>>> a9ff8f64
 		nvm_owner = -1;
 		mutex_unlock(&nvm_mutex);
 		return -E1000_ERR_CONFIG;
@@ -455,8 +452,6 @@
 
 	nvm_owner = -1;
 	mutex_unlock(&nvm_mutex);
-<<<<<<< HEAD
-=======
 }
 
 /**
@@ -473,7 +468,6 @@
 
 	return (fwsm & E1000_FWSM_MODE_MASK) ==
 		(E1000_ICH_MNG_IAMT_MODE << E1000_FWSM_MODE_SHIFT);
->>>>>>> a9ff8f64
 }
 
 /**
