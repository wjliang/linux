/*
 * VMware VMCI Driver
 *
 * Copyright (C) 2012 VMware, Inc. All rights reserved.
 *
 * This program is free software; you can redistribute it and/or modify it
 * under the terms of the GNU General Public License as published by the
 * Free Software Foundation version 2 and no later version.
 *
 * This program is distributed in the hope that it will be useful, but
 * WITHOUT ANY WARRANTY; without even the implied warranty of MERCHANTABILITY
 * or FITNESS FOR A PARTICULAR PURPOSE.  See the GNU General Public License
 * for more details.
 */

#include <linux/vmw_vmci_defs.h>
#include <linux/vmw_vmci_api.h>
#include <linux/highmem.h>
#include <linux/kernel.h>
#include <linux/mm.h>
#include <linux/module.h>
#include <linux/mutex.h>
#include <linux/pagemap.h>
#include <linux/pci.h>
#include <linux/sched.h>
#include <linux/slab.h>
#include <linux/uio.h>
#include <linux/wait.h>
#include <linux/vmalloc.h>

#include "vmci_handle_array.h"
#include "vmci_queue_pair.h"
#include "vmci_datagram.h"
#include "vmci_resource.h"
#include "vmci_context.h"
#include "vmci_driver.h"
#include "vmci_event.h"
#include "vmci_route.h"

/*
 * In the following, we will distinguish between two kinds of VMX processes -
 * the ones with versions lower than VMCI_VERSION_NOVMVM that use specialized
 * VMCI page files in the VMX and supporting VM to VM communication and the
 * newer ones that use the guest memory directly. We will in the following
 * refer to the older VMX versions as old-style VMX'en, and the newer ones as
 * new-style VMX'en.
 *
 * The state transition datagram is as follows (the VMCIQPB_ prefix has been
 * removed for readability) - see below for more details on the transtions:
 *
 *            --------------  NEW  -------------
 *            |                                |
 *           \_/                              \_/
 *     CREATED_NO_MEM <-----------------> CREATED_MEM
 *            |    |                           |
 *            |    o-----------------------o   |
 *            |                            |   |
 *           \_/                          \_/ \_/
 *     ATTACHED_NO_MEM <----------------> ATTACHED_MEM
 *            |                            |   |
 *            |     o----------------------o   |
 *            |     |                          |
 *           \_/   \_/                        \_/
 *     SHUTDOWN_NO_MEM <----------------> SHUTDOWN_MEM
 *            |                                |
 *            |                                |
 *            -------------> gone <-------------
 *
 * In more detail. When a VMCI queue pair is first created, it will be in the
 * VMCIQPB_NEW state. It will then move into one of the following states:
 *
 * - VMCIQPB_CREATED_NO_MEM: this state indicates that either:
 *
 *     - the created was performed by a host endpoint, in which case there is
 *       no backing memory yet.
 *
 *     - the create was initiated by an old-style VMX, that uses
 *       vmci_qp_broker_set_page_store to specify the UVAs of the queue pair at
 *       a later point in time. This state can be distinguished from the one
 *       above by the context ID of the creator. A host side is not allowed to
 *       attach until the page store has been set.
 *
 * - VMCIQPB_CREATED_MEM: this state is the result when the queue pair
 *     is created by a VMX using the queue pair device backend that
 *     sets the UVAs of the queue pair immediately and stores the
 *     information for later attachers. At this point, it is ready for
 *     the host side to attach to it.
 *
 * Once the queue pair is in one of the created states (with the exception of
 * the case mentioned for older VMX'en above), it is possible to attach to the
 * queue pair. Again we have two new states possible:
 *
 * - VMCIQPB_ATTACHED_MEM: this state can be reached through the following
 *   paths:
 *
 *     - from VMCIQPB_CREATED_NO_MEM when a new-style VMX allocates a queue
 *       pair, and attaches to a queue pair previously created by the host side.
 *
 *     - from VMCIQPB_CREATED_MEM when the host side attaches to a queue pair
 *       already created by a guest.
 *
 *     - from VMCIQPB_ATTACHED_NO_MEM, when an old-style VMX calls
 *       vmci_qp_broker_set_page_store (see below).
 *
 * - VMCIQPB_ATTACHED_NO_MEM: If the queue pair already was in the
 *     VMCIQPB_CREATED_NO_MEM due to a host side create, an old-style VMX will
 *     bring the queue pair into this state. Once vmci_qp_broker_set_page_store
 *     is called to register the user memory, the VMCIQPB_ATTACH_MEM state
 *     will be entered.
 *
 * From the attached queue pair, the queue pair can enter the shutdown states
 * when either side of the queue pair detaches. If the guest side detaches
 * first, the queue pair will enter the VMCIQPB_SHUTDOWN_NO_MEM state, where
 * the content of the queue pair will no longer be available. If the host
 * side detaches first, the queue pair will either enter the
 * VMCIQPB_SHUTDOWN_MEM, if the guest memory is currently mapped, or
 * VMCIQPB_SHUTDOWN_NO_MEM, if the guest memory is not mapped
 * (e.g., the host detaches while a guest is stunned).
 *
 * New-style VMX'en will also unmap guest memory, if the guest is
 * quiesced, e.g., during a snapshot operation. In that case, the guest
 * memory will no longer be available, and the queue pair will transition from
 * *_MEM state to a *_NO_MEM state. The VMX may later map the memory once more,
 * in which case the queue pair will transition from the *_NO_MEM state at that
 * point back to the *_MEM state. Note that the *_NO_MEM state may have changed,
 * since the peer may have either attached or detached in the meantime. The
 * values are laid out such that ++ on a state will move from a *_NO_MEM to a
 * *_MEM state, and vice versa.
 */

/*
 * VMCIMemcpy{To,From}QueueFunc() prototypes.  Functions of these
 * types are passed around to enqueue and dequeue routines.  Note that
 * often the functions passed are simply wrappers around memcpy
 * itself.
 *
 * Note: In order for the memcpy typedefs to be compatible with the VMKernel,
 * there's an unused last parameter for the hosted side.  In
 * ESX, that parameter holds a buffer type.
 */
typedef int vmci_memcpy_to_queue_func(struct vmci_queue *queue,
				      u64 queue_offset, const void *src,
				      size_t src_offset, size_t size);
typedef int vmci_memcpy_from_queue_func(void *dest, size_t dest_offset,
					const struct vmci_queue *queue,
					u64 queue_offset, size_t size);

/* The Kernel specific component of the struct vmci_queue structure. */
struct vmci_queue_kern_if {
	struct mutex __mutex;	/* Protects the queue. */
	struct mutex *mutex;	/* Shared by producer and consumer queues. */
	size_t num_pages;	/* Number of pages incl. header. */
	bool host;		/* Host or guest? */
	union {
		struct {
			dma_addr_t *pas;
			void **vas;
		} g;		/* Used by the guest. */
		struct {
			struct page **page;
			struct page **header_page;
		} h;		/* Used by the host. */
	} u;
};

/*
 * This structure is opaque to the clients.
 */
struct vmci_qp {
	struct vmci_handle handle;
	struct vmci_queue *produce_q;
	struct vmci_queue *consume_q;
	u64 produce_q_size;
	u64 consume_q_size;
	u32 peer;
	u32 flags;
	u32 priv_flags;
	bool guest_endpoint;
	unsigned int blocked;
	unsigned int generation;
	wait_queue_head_t event;
};

enum qp_broker_state {
	VMCIQPB_NEW,
	VMCIQPB_CREATED_NO_MEM,
	VMCIQPB_CREATED_MEM,
	VMCIQPB_ATTACHED_NO_MEM,
	VMCIQPB_ATTACHED_MEM,
	VMCIQPB_SHUTDOWN_NO_MEM,
	VMCIQPB_SHUTDOWN_MEM,
	VMCIQPB_GONE
};

#define QPBROKERSTATE_HAS_MEM(_qpb) (_qpb->state == VMCIQPB_CREATED_MEM || \
				     _qpb->state == VMCIQPB_ATTACHED_MEM || \
				     _qpb->state == VMCIQPB_SHUTDOWN_MEM)

/*
 * In the queue pair broker, we always use the guest point of view for
 * the produce and consume queue values and references, e.g., the
 * produce queue size stored is the guests produce queue size. The
 * host endpoint will need to swap these around. The only exception is
 * the local queue pairs on the host, in which case the host endpoint
 * that creates the queue pair will have the right orientation, and
 * the attaching host endpoint will need to swap.
 */
struct qp_entry {
	struct list_head list_item;
	struct vmci_handle handle;
	u32 peer;
	u32 flags;
	u64 produce_size;
	u64 consume_size;
	u32 ref_count;
};

struct qp_broker_entry {
	struct vmci_resource resource;
	struct qp_entry qp;
	u32 create_id;
	u32 attach_id;
	enum qp_broker_state state;
	bool require_trusted_attach;
	bool created_by_trusted;
	bool vmci_page_files;	/* Created by VMX using VMCI page files */
	struct vmci_queue *produce_q;
	struct vmci_queue *consume_q;
	struct vmci_queue_header saved_produce_q;
	struct vmci_queue_header saved_consume_q;
	vmci_event_release_cb wakeup_cb;
	void *client_data;
	void *local_mem;	/* Kernel memory for local queue pair */
};

struct qp_guest_endpoint {
	struct vmci_resource resource;
	struct qp_entry qp;
	u64 num_ppns;
	void *produce_q;
	void *consume_q;
	struct ppn_set ppn_set;
};

struct qp_list {
	struct list_head head;
	struct mutex mutex;	/* Protect queue list. */
};

static struct qp_list qp_broker_list = {
	.head = LIST_HEAD_INIT(qp_broker_list.head),
	.mutex = __MUTEX_INITIALIZER(qp_broker_list.mutex),
};

static struct qp_list qp_guest_endpoints = {
	.head = LIST_HEAD_INIT(qp_guest_endpoints.head),
	.mutex = __MUTEX_INITIALIZER(qp_guest_endpoints.mutex),
};

#define INVALID_VMCI_GUEST_MEM_ID  0
#define QPE_NUM_PAGES(_QPE) ((u32) \
			     (DIV_ROUND_UP(_QPE.produce_size, PAGE_SIZE) + \
			      DIV_ROUND_UP(_QPE.consume_size, PAGE_SIZE) + 2))


/*
 * Frees kernel VA space for a given queue and its queue header, and
 * frees physical data pages.
 */
static void qp_free_queue(void *q, u64 size)
{
	struct vmci_queue *queue = q;

	if (queue) {
		u64 i;

		/* Given size does not include header, so add in a page here. */
		for (i = 0; i < DIV_ROUND_UP(size, PAGE_SIZE) + 1; i++) {
			dma_free_coherent(&vmci_pdev->dev, PAGE_SIZE,
					  queue->kernel_if->u.g.vas[i],
					  queue->kernel_if->u.g.pas[i]);
		}

		vfree(queue);
	}
}

/*
 * Allocates kernel queue pages of specified size with IOMMU mappings,
 * plus space for the queue structure/kernel interface and the queue
 * header.
 */
static void *qp_alloc_queue(u64 size, u32 flags)
{
	u64 i;
	struct vmci_queue *queue;
	const size_t num_pages = DIV_ROUND_UP(size, PAGE_SIZE) + 1;
	const size_t pas_size = num_pages * sizeof(*queue->kernel_if->u.g.pas);
	const size_t vas_size = num_pages * sizeof(*queue->kernel_if->u.g.vas);
	const size_t queue_size =
		sizeof(*queue) + sizeof(*queue->kernel_if) +
		pas_size + vas_size;

	queue = vmalloc(queue_size);
	if (!queue)
		return NULL;

	queue->q_header = NULL;
	queue->saved_header = NULL;
	queue->kernel_if = (struct vmci_queue_kern_if *)(queue + 1);
	queue->kernel_if->mutex = NULL;
	queue->kernel_if->num_pages = num_pages;
	queue->kernel_if->u.g.pas = (dma_addr_t *)(queue->kernel_if + 1);
	queue->kernel_if->u.g.vas =
		(void **)((u8 *)queue->kernel_if->u.g.pas + pas_size);
	queue->kernel_if->host = false;

	for (i = 0; i < num_pages; i++) {
		queue->kernel_if->u.g.vas[i] =
			dma_alloc_coherent(&vmci_pdev->dev, PAGE_SIZE,
					   &queue->kernel_if->u.g.pas[i],
					   GFP_KERNEL);
		if (!queue->kernel_if->u.g.vas[i]) {
			/* Size excl. the header. */
			qp_free_queue(queue, i * PAGE_SIZE);
			return NULL;
		}
	}

	/* Queue header is the first page. */
	queue->q_header = queue->kernel_if->u.g.vas[0];

	return queue;
}

/*
 * Copies from a given buffer or iovector to a VMCI Queue.  Uses
 * kmap()/kunmap() to dynamically map/unmap required portions of the queue
 * by traversing the offset -> page translation structure for the queue.
 * Assumes that offset + size does not wrap around in the queue.
 */
static int __qp_memcpy_to_queue(struct vmci_queue *queue,
				u64 queue_offset,
				const void *src,
				size_t size,
				bool is_iovec)
{
	struct vmci_queue_kern_if *kernel_if = queue->kernel_if;
	size_t bytes_copied = 0;

	while (bytes_copied < size) {
		const u64 page_index =
			(queue_offset + bytes_copied) / PAGE_SIZE;
		const size_t page_offset =
		    (queue_offset + bytes_copied) & (PAGE_SIZE - 1);
		void *va;
		size_t to_copy;

		if (kernel_if->host)
			va = kmap(kernel_if->u.h.page[page_index]);
		else
			va = kernel_if->u.g.vas[page_index + 1];
			/* Skip header. */

		if (size - bytes_copied > PAGE_SIZE - page_offset)
			/* Enough payload to fill up from this page. */
			to_copy = PAGE_SIZE - page_offset;
		else
			to_copy = size - bytes_copied;

		if (is_iovec) {
			struct iovec *iov = (struct iovec *)src;
			int err;

			/* The iovec will track bytes_copied internally. */
			err = memcpy_fromiovec((u8 *)va + page_offset,
					       iov, to_copy);
			if (err != 0) {
				if (kernel_if->host)
					kunmap(kernel_if->u.h.page[page_index]);
				return VMCI_ERROR_INVALID_ARGS;
			}
		} else {
			memcpy((u8 *)va + page_offset,
			       (u8 *)src + bytes_copied, to_copy);
		}

		bytes_copied += to_copy;
		if (kernel_if->host)
			kunmap(kernel_if->u.h.page[page_index]);
	}

	return VMCI_SUCCESS;
}

/*
 * Copies to a given buffer or iovector from a VMCI Queue.  Uses
 * kmap()/kunmap() to dynamically map/unmap required portions of the queue
 * by traversing the offset -> page translation structure for the queue.
 * Assumes that offset + size does not wrap around in the queue.
 */
static int __qp_memcpy_from_queue(void *dest,
				  const struct vmci_queue *queue,
				  u64 queue_offset,
				  size_t size,
				  bool is_iovec)
{
	struct vmci_queue_kern_if *kernel_if = queue->kernel_if;
	size_t bytes_copied = 0;

	while (bytes_copied < size) {
		const u64 page_index =
			(queue_offset + bytes_copied) / PAGE_SIZE;
		const size_t page_offset =
		    (queue_offset + bytes_copied) & (PAGE_SIZE - 1);
		void *va;
		size_t to_copy;

		if (kernel_if->host)
			va = kmap(kernel_if->u.h.page[page_index]);
		else
			va = kernel_if->u.g.vas[page_index + 1];
			/* Skip header. */

		if (size - bytes_copied > PAGE_SIZE - page_offset)
			/* Enough payload to fill up this page. */
			to_copy = PAGE_SIZE - page_offset;
		else
			to_copy = size - bytes_copied;

		if (is_iovec) {
			struct iovec *iov = (struct iovec *)dest;
			int err;

			/* The iovec will track bytes_copied internally. */
			err = memcpy_toiovec(iov, (u8 *)va + page_offset,
					     to_copy);
			if (err != 0) {
				if (kernel_if->host)
					kunmap(kernel_if->u.h.page[page_index]);
				return VMCI_ERROR_INVALID_ARGS;
			}
		} else {
			memcpy((u8 *)dest + bytes_copied,
			       (u8 *)va + page_offset, to_copy);
		}

		bytes_copied += to_copy;
		if (kernel_if->host)
			kunmap(kernel_if->u.h.page[page_index]);
	}

	return VMCI_SUCCESS;
}

/*
 * Allocates two list of PPNs --- one for the pages in the produce queue,
 * and the other for the pages in the consume queue. Intializes the list
 * of PPNs with the page frame numbers of the KVA for the two queues (and
 * the queue headers).
 */
static int qp_alloc_ppn_set(void *prod_q,
			    u64 num_produce_pages,
			    void *cons_q,
			    u64 num_consume_pages, struct ppn_set *ppn_set)
{
	u32 *produce_ppns;
	u32 *consume_ppns;
	struct vmci_queue *produce_q = prod_q;
	struct vmci_queue *consume_q = cons_q;
	u64 i;

	if (!produce_q || !num_produce_pages || !consume_q ||
	    !num_consume_pages || !ppn_set)
		return VMCI_ERROR_INVALID_ARGS;

	if (ppn_set->initialized)
		return VMCI_ERROR_ALREADY_EXISTS;

	produce_ppns =
	    kmalloc(num_produce_pages * sizeof(*produce_ppns), GFP_KERNEL);
	if (!produce_ppns)
		return VMCI_ERROR_NO_MEM;

	consume_ppns =
	    kmalloc(num_consume_pages * sizeof(*consume_ppns), GFP_KERNEL);
	if (!consume_ppns) {
		kfree(produce_ppns);
		return VMCI_ERROR_NO_MEM;
	}

	for (i = 0; i < num_produce_pages; i++) {
		unsigned long pfn;

		produce_ppns[i] =
			produce_q->kernel_if->u.g.pas[i] >> PAGE_SHIFT;
		pfn = produce_ppns[i];

		/* Fail allocation if PFN isn't supported by hypervisor. */
		if (sizeof(pfn) > sizeof(*produce_ppns)
		    && pfn != produce_ppns[i])
			goto ppn_error;
	}

	for (i = 0; i < num_consume_pages; i++) {
		unsigned long pfn;

		consume_ppns[i] =
			consume_q->kernel_if->u.g.pas[i] >> PAGE_SHIFT;
		pfn = consume_ppns[i];

		/* Fail allocation if PFN isn't supported by hypervisor. */
		if (sizeof(pfn) > sizeof(*consume_ppns)
		    && pfn != consume_ppns[i])
			goto ppn_error;
	}

	ppn_set->num_produce_pages = num_produce_pages;
	ppn_set->num_consume_pages = num_consume_pages;
	ppn_set->produce_ppns = produce_ppns;
	ppn_set->consume_ppns = consume_ppns;
	ppn_set->initialized = true;
	return VMCI_SUCCESS;

 ppn_error:
	kfree(produce_ppns);
	kfree(consume_ppns);
	return VMCI_ERROR_INVALID_ARGS;
}

/*
 * Frees the two list of PPNs for a queue pair.
 */
static void qp_free_ppn_set(struct ppn_set *ppn_set)
{
	if (ppn_set->initialized) {
		/* Do not call these functions on NULL inputs. */
		kfree(ppn_set->produce_ppns);
		kfree(ppn_set->consume_ppns);
	}
	memset(ppn_set, 0, sizeof(*ppn_set));
}

/*
 * Populates the list of PPNs in the hypercall structure with the PPNS
 * of the produce queue and the consume queue.
 */
static int qp_populate_ppn_set(u8 *call_buf, const struct ppn_set *ppn_set)
{
	memcpy(call_buf, ppn_set->produce_ppns,
	       ppn_set->num_produce_pages * sizeof(*ppn_set->produce_ppns));
	memcpy(call_buf +
	       ppn_set->num_produce_pages * sizeof(*ppn_set->produce_ppns),
	       ppn_set->consume_ppns,
	       ppn_set->num_consume_pages * sizeof(*ppn_set->consume_ppns));

	return VMCI_SUCCESS;
}

static int qp_memcpy_to_queue(struct vmci_queue *queue,
			      u64 queue_offset,
			      const void *src, size_t src_offset, size_t size)
{
	return __qp_memcpy_to_queue(queue, queue_offset,
				    (u8 *)src + src_offset, size, false);
}

static int qp_memcpy_from_queue(void *dest,
				size_t dest_offset,
				const struct vmci_queue *queue,
				u64 queue_offset, size_t size)
{
	return __qp_memcpy_from_queue((u8 *)dest + dest_offset,
				      queue, queue_offset, size, false);
}

/*
 * Copies from a given iovec from a VMCI Queue.
 */
static int qp_memcpy_to_queue_iov(struct vmci_queue *queue,
				  u64 queue_offset,
				  const void *src,
				  size_t src_offset, size_t size)
{

	/*
	 * We ignore src_offset because src is really a struct iovec * and will
	 * maintain offset internally.
	 */
	return __qp_memcpy_to_queue(queue, queue_offset, src, size, true);
}

/*
 * Copies to a given iovec from a VMCI Queue.
 */
static int qp_memcpy_from_queue_iov(void *dest,
				    size_t dest_offset,
				    const struct vmci_queue *queue,
				    u64 queue_offset, size_t size)
{
	/*
	 * We ignore dest_offset because dest is really a struct iovec * and
	 * will maintain offset internally.
	 */
	return __qp_memcpy_from_queue(dest, queue, queue_offset, size, true);
}

/*
 * Allocates kernel VA space of specified size plus space for the queue
 * and kernel interface.  This is different from the guest queue allocator,
 * because we do not allocate our own queue header/data pages here but
 * share those of the guest.
 */
static struct vmci_queue *qp_host_alloc_queue(u64 size)
{
	struct vmci_queue *queue;
	const size_t num_pages = DIV_ROUND_UP(size, PAGE_SIZE) + 1;
	const size_t queue_size = sizeof(*queue) + sizeof(*(queue->kernel_if));
	const size_t queue_page_size =
	    num_pages * sizeof(*queue->kernel_if->u.h.page);

	queue = kzalloc(queue_size + queue_page_size, GFP_KERNEL);
	if (queue) {
		queue->q_header = NULL;
		queue->saved_header = NULL;
		queue->kernel_if = (struct vmci_queue_kern_if *)(queue + 1);
		queue->kernel_if->host = true;
		queue->kernel_if->mutex = NULL;
		queue->kernel_if->num_pages = num_pages;
		queue->kernel_if->u.h.header_page =
		    (struct page **)((u8 *)queue + queue_size);
		queue->kernel_if->u.h.page =
			&queue->kernel_if->u.h.header_page[1];
	}

	return queue;
}

/*
 * Frees kernel memory for a given queue (header plus translation
 * structure).
 */
static void qp_host_free_queue(struct vmci_queue *queue, u64 queue_size)
{
	kfree(queue);
}

/*
 * Initialize the mutex for the pair of queues.  This mutex is used to
 * protect the q_header and the buffer from changing out from under any
 * users of either queue.  Of course, it's only any good if the mutexes
 * are actually acquired.  Queue structure must lie on non-paged memory
 * or we cannot guarantee access to the mutex.
 */
static void qp_init_queue_mutex(struct vmci_queue *produce_q,
				struct vmci_queue *consume_q)
{
	/*
	 * Only the host queue has shared state - the guest queues do not
	 * need to synchronize access using a queue mutex.
	 */

	if (produce_q->kernel_if->host) {
		produce_q->kernel_if->mutex = &produce_q->kernel_if->__mutex;
		consume_q->kernel_if->mutex = &produce_q->kernel_if->__mutex;
		mutex_init(produce_q->kernel_if->mutex);
	}
}

/*
 * Cleans up the mutex for the pair of queues.
 */
static void qp_cleanup_queue_mutex(struct vmci_queue *produce_q,
				   struct vmci_queue *consume_q)
{
	if (produce_q->kernel_if->host) {
		produce_q->kernel_if->mutex = NULL;
		consume_q->kernel_if->mutex = NULL;
	}
}

/*
 * Acquire the mutex for the queue.  Note that the produce_q and
 * the consume_q share a mutex.  So, only one of the two need to
 * be passed in to this routine.  Either will work just fine.
 */
static void qp_acquire_queue_mutex(struct vmci_queue *queue)
{
	if (queue->kernel_if->host)
		mutex_lock(queue->kernel_if->mutex);
}

/*
 * Release the mutex for the queue.  Note that the produce_q and
 * the consume_q share a mutex.  So, only one of the two need to
 * be passed in to this routine.  Either will work just fine.
 */
static void qp_release_queue_mutex(struct vmci_queue *queue)
{
	if (queue->kernel_if->host)
		mutex_unlock(queue->kernel_if->mutex);
}

/*
 * Helper function to release pages in the PageStoreAttachInfo
 * previously obtained using get_user_pages.
 */
static void qp_release_pages(struct page **pages,
			     u64 num_pages, bool dirty)
{
	int i;

	for (i = 0; i < num_pages; i++) {
		if (dirty)
			set_page_dirty(pages[i]);

		page_cache_release(pages[i]);
		pages[i] = NULL;
	}
}

/*
 * Lock the user pages referenced by the {produce,consume}Buffer
 * struct into memory and populate the {produce,consume}Pages
 * arrays in the attach structure with them.
 */
static int qp_host_get_user_memory(u64 produce_uva,
				   u64 consume_uva,
				   struct vmci_queue *produce_q,
				   struct vmci_queue *consume_q)
{
	int retval;
	int err = VMCI_SUCCESS;

<<<<<<< HEAD
	down_write(&current->mm->mmap_sem);
	retval = get_user_pages(current,
				current->mm,
				(uintptr_t) produce_uva,
				produce_q->kernel_if->num_pages,
				1, 0,
				produce_q->kernel_if->u.h.header_page, NULL);
=======
	retval = get_user_pages_fast((uintptr_t) produce_uva,
				     produce_q->kernel_if->num_pages, 1,
				     produce_q->kernel_if->u.h.header_page);
>>>>>>> d8ec26d7
	if (retval < produce_q->kernel_if->num_pages) {
		pr_warn("get_user_pages(produce) failed (retval=%d)", retval);
		qp_release_pages(produce_q->kernel_if->u.h.header_page,
				 retval, false);
		err = VMCI_ERROR_NO_MEM;
		goto out;
	}

<<<<<<< HEAD
	retval = get_user_pages(current,
				current->mm,
				(uintptr_t) consume_uva,
				consume_q->kernel_if->num_pages,
				1, 0,
				consume_q->kernel_if->u.h.header_page, NULL);
=======
	retval = get_user_pages_fast((uintptr_t) consume_uva,
				     consume_q->kernel_if->num_pages, 1,
				     consume_q->kernel_if->u.h.header_page);
>>>>>>> d8ec26d7
	if (retval < consume_q->kernel_if->num_pages) {
		pr_warn("get_user_pages(consume) failed (retval=%d)", retval);
		qp_release_pages(consume_q->kernel_if->u.h.header_page,
				 retval, false);
		qp_release_pages(produce_q->kernel_if->u.h.header_page,
				 produce_q->kernel_if->num_pages, false);
		err = VMCI_ERROR_NO_MEM;
	}

 out:
	return err;
}

/*
 * Registers the specification of the user pages used for backing a queue
 * pair. Enough information to map in pages is stored in the OS specific
 * part of the struct vmci_queue structure.
 */
static int qp_host_register_user_memory(struct vmci_qp_page_store *page_store,
					struct vmci_queue *produce_q,
					struct vmci_queue *consume_q)
{
	u64 produce_uva;
	u64 consume_uva;

	/*
	 * The new style and the old style mapping only differs in
	 * that we either get a single or two UVAs, so we split the
	 * single UVA range at the appropriate spot.
	 */
	produce_uva = page_store->pages;
	consume_uva = page_store->pages +
	    produce_q->kernel_if->num_pages * PAGE_SIZE;
	return qp_host_get_user_memory(produce_uva, consume_uva, produce_q,
				       consume_q);
}

/*
 * Releases and removes the references to user pages stored in the attach
 * struct.  Pages are released from the page cache and may become
 * swappable again.
 */
static void qp_host_unregister_user_memory(struct vmci_queue *produce_q,
					   struct vmci_queue *consume_q)
{
	qp_release_pages(produce_q->kernel_if->u.h.header_page,
			 produce_q->kernel_if->num_pages, true);
	memset(produce_q->kernel_if->u.h.header_page, 0,
	       sizeof(*produce_q->kernel_if->u.h.header_page) *
	       produce_q->kernel_if->num_pages);
	qp_release_pages(consume_q->kernel_if->u.h.header_page,
			 consume_q->kernel_if->num_pages, true);
	memset(consume_q->kernel_if->u.h.header_page, 0,
	       sizeof(*consume_q->kernel_if->u.h.header_page) *
	       consume_q->kernel_if->num_pages);
}

/*
 * Once qp_host_register_user_memory has been performed on a
 * queue, the queue pair headers can be mapped into the
 * kernel. Once mapped, they must be unmapped with
 * qp_host_unmap_queues prior to calling
 * qp_host_unregister_user_memory.
 * Pages are pinned.
 */
static int qp_host_map_queues(struct vmci_queue *produce_q,
			      struct vmci_queue *consume_q)
{
	int result;

	if (!produce_q->q_header || !consume_q->q_header) {
		struct page *headers[2];

		if (produce_q->q_header != consume_q->q_header)
			return VMCI_ERROR_QUEUEPAIR_MISMATCH;

		if (produce_q->kernel_if->u.h.header_page == NULL ||
		    *produce_q->kernel_if->u.h.header_page == NULL)
			return VMCI_ERROR_UNAVAILABLE;

		headers[0] = *produce_q->kernel_if->u.h.header_page;
		headers[1] = *consume_q->kernel_if->u.h.header_page;

		produce_q->q_header = vmap(headers, 2, VM_MAP, PAGE_KERNEL);
		if (produce_q->q_header != NULL) {
			consume_q->q_header =
			    (struct vmci_queue_header *)((u8 *)
							 produce_q->q_header +
							 PAGE_SIZE);
			result = VMCI_SUCCESS;
		} else {
			pr_warn("vmap failed\n");
			result = VMCI_ERROR_NO_MEM;
		}
	} else {
		result = VMCI_SUCCESS;
	}

	return result;
}

/*
 * Unmaps previously mapped queue pair headers from the kernel.
 * Pages are unpinned.
 */
static int qp_host_unmap_queues(u32 gid,
				struct vmci_queue *produce_q,
				struct vmci_queue *consume_q)
{
	if (produce_q->q_header) {
		if (produce_q->q_header < consume_q->q_header)
			vunmap(produce_q->q_header);
		else
			vunmap(consume_q->q_header);

		produce_q->q_header = NULL;
		consume_q->q_header = NULL;
	}

	return VMCI_SUCCESS;
}

/*
 * Finds the entry in the list corresponding to a given handle. Assumes
 * that the list is locked.
 */
static struct qp_entry *qp_list_find(struct qp_list *qp_list,
				     struct vmci_handle handle)
{
	struct qp_entry *entry;

	if (vmci_handle_is_invalid(handle))
		return NULL;

	list_for_each_entry(entry, &qp_list->head, list_item) {
		if (vmci_handle_is_equal(entry->handle, handle))
			return entry;
	}

	return NULL;
}

/*
 * Finds the entry in the list corresponding to a given handle.
 */
static struct qp_guest_endpoint *
qp_guest_handle_to_entry(struct vmci_handle handle)
{
	struct qp_guest_endpoint *entry;
	struct qp_entry *qp = qp_list_find(&qp_guest_endpoints, handle);

	entry = qp ? container_of(
		qp, struct qp_guest_endpoint, qp) : NULL;
	return entry;
}

/*
 * Finds the entry in the list corresponding to a given handle.
 */
static struct qp_broker_entry *
qp_broker_handle_to_entry(struct vmci_handle handle)
{
	struct qp_broker_entry *entry;
	struct qp_entry *qp = qp_list_find(&qp_broker_list, handle);

	entry = qp ? container_of(
		qp, struct qp_broker_entry, qp) : NULL;
	return entry;
}

/*
 * Dispatches a queue pair event message directly into the local event
 * queue.
 */
static int qp_notify_peer_local(bool attach, struct vmci_handle handle)
{
	u32 context_id = vmci_get_context_id();
	struct vmci_event_qp ev;

	ev.msg.hdr.dst = vmci_make_handle(context_id, VMCI_EVENT_HANDLER);
	ev.msg.hdr.src = vmci_make_handle(VMCI_HYPERVISOR_CONTEXT_ID,
					  VMCI_CONTEXT_RESOURCE_ID);
	ev.msg.hdr.payload_size = sizeof(ev) - sizeof(ev.msg.hdr);
	ev.msg.event_data.event =
	    attach ? VMCI_EVENT_QP_PEER_ATTACH : VMCI_EVENT_QP_PEER_DETACH;
	ev.payload.peer_id = context_id;
	ev.payload.handle = handle;

	return vmci_event_dispatch(&ev.msg.hdr);
}

/*
 * Allocates and initializes a qp_guest_endpoint structure.
 * Allocates a queue_pair rid (and handle) iff the given entry has
 * an invalid handle.  0 through VMCI_RESERVED_RESOURCE_ID_MAX
 * are reserved handles.  Assumes that the QP list mutex is held
 * by the caller.
 */
static struct qp_guest_endpoint *
qp_guest_endpoint_create(struct vmci_handle handle,
			 u32 peer,
			 u32 flags,
			 u64 produce_size,
			 u64 consume_size,
			 void *produce_q,
			 void *consume_q)
{
	int result;
	struct qp_guest_endpoint *entry;
	/* One page each for the queue headers. */
	const u64 num_ppns = DIV_ROUND_UP(produce_size, PAGE_SIZE) +
	    DIV_ROUND_UP(consume_size, PAGE_SIZE) + 2;

	if (vmci_handle_is_invalid(handle)) {
		u32 context_id = vmci_get_context_id();

		handle = vmci_make_handle(context_id, VMCI_INVALID_ID);
	}

	entry = kzalloc(sizeof(*entry), GFP_KERNEL);
	if (entry) {
		entry->qp.peer = peer;
		entry->qp.flags = flags;
		entry->qp.produce_size = produce_size;
		entry->qp.consume_size = consume_size;
		entry->qp.ref_count = 0;
		entry->num_ppns = num_ppns;
		entry->produce_q = produce_q;
		entry->consume_q = consume_q;
		INIT_LIST_HEAD(&entry->qp.list_item);

		/* Add resource obj */
		result = vmci_resource_add(&entry->resource,
					   VMCI_RESOURCE_TYPE_QPAIR_GUEST,
					   handle);
		entry->qp.handle = vmci_resource_handle(&entry->resource);
		if ((result != VMCI_SUCCESS) ||
		    qp_list_find(&qp_guest_endpoints, entry->qp.handle)) {
			pr_warn("Failed to add new resource (handle=0x%x:0x%x), error: %d",
				handle.context, handle.resource, result);
			kfree(entry);
			entry = NULL;
		}
	}
	return entry;
}

/*
 * Frees a qp_guest_endpoint structure.
 */
static void qp_guest_endpoint_destroy(struct qp_guest_endpoint *entry)
{
	qp_free_ppn_set(&entry->ppn_set);
	qp_cleanup_queue_mutex(entry->produce_q, entry->consume_q);
	qp_free_queue(entry->produce_q, entry->qp.produce_size);
	qp_free_queue(entry->consume_q, entry->qp.consume_size);
	/* Unlink from resource hash table and free callback */
	vmci_resource_remove(&entry->resource);

	kfree(entry);
}

/*
 * Helper to make a queue_pairAlloc hypercall when the driver is
 * supporting a guest device.
 */
static int qp_alloc_hypercall(const struct qp_guest_endpoint *entry)
{
	struct vmci_qp_alloc_msg *alloc_msg;
	size_t msg_size;
	int result;

	if (!entry || entry->num_ppns <= 2)
		return VMCI_ERROR_INVALID_ARGS;

	msg_size = sizeof(*alloc_msg) +
	    (size_t) entry->num_ppns * sizeof(u32);
	alloc_msg = kmalloc(msg_size, GFP_KERNEL);
	if (!alloc_msg)
		return VMCI_ERROR_NO_MEM;

	alloc_msg->hdr.dst = vmci_make_handle(VMCI_HYPERVISOR_CONTEXT_ID,
					      VMCI_QUEUEPAIR_ALLOC);
	alloc_msg->hdr.src = VMCI_ANON_SRC_HANDLE;
	alloc_msg->hdr.payload_size = msg_size - VMCI_DG_HEADERSIZE;
	alloc_msg->handle = entry->qp.handle;
	alloc_msg->peer = entry->qp.peer;
	alloc_msg->flags = entry->qp.flags;
	alloc_msg->produce_size = entry->qp.produce_size;
	alloc_msg->consume_size = entry->qp.consume_size;
	alloc_msg->num_ppns = entry->num_ppns;

	result = qp_populate_ppn_set((u8 *)alloc_msg + sizeof(*alloc_msg),
				     &entry->ppn_set);
	if (result == VMCI_SUCCESS)
		result = vmci_send_datagram(&alloc_msg->hdr);

	kfree(alloc_msg);

	return result;
}

/*
 * Helper to make a queue_pairDetach hypercall when the driver is
 * supporting a guest device.
 */
static int qp_detatch_hypercall(struct vmci_handle handle)
{
	struct vmci_qp_detach_msg detach_msg;

	detach_msg.hdr.dst = vmci_make_handle(VMCI_HYPERVISOR_CONTEXT_ID,
					      VMCI_QUEUEPAIR_DETACH);
	detach_msg.hdr.src = VMCI_ANON_SRC_HANDLE;
	detach_msg.hdr.payload_size = sizeof(handle);
	detach_msg.handle = handle;

	return vmci_send_datagram(&detach_msg.hdr);
}

/*
 * Adds the given entry to the list. Assumes that the list is locked.
 */
static void qp_list_add_entry(struct qp_list *qp_list, struct qp_entry *entry)
{
	if (entry)
		list_add(&entry->list_item, &qp_list->head);
}

/*
 * Removes the given entry from the list. Assumes that the list is locked.
 */
static void qp_list_remove_entry(struct qp_list *qp_list,
				 struct qp_entry *entry)
{
	if (entry)
		list_del(&entry->list_item);
}

/*
 * Helper for VMCI queue_pair detach interface. Frees the physical
 * pages for the queue pair.
 */
static int qp_detatch_guest_work(struct vmci_handle handle)
{
	int result;
	struct qp_guest_endpoint *entry;
	u32 ref_count = ~0;	/* To avoid compiler warning below */

	mutex_lock(&qp_guest_endpoints.mutex);

	entry = qp_guest_handle_to_entry(handle);
	if (!entry) {
		mutex_unlock(&qp_guest_endpoints.mutex);
		return VMCI_ERROR_NOT_FOUND;
	}

	if (entry->qp.flags & VMCI_QPFLAG_LOCAL) {
		result = VMCI_SUCCESS;

		if (entry->qp.ref_count > 1) {
			result = qp_notify_peer_local(false, handle);
			/*
			 * We can fail to notify a local queuepair
			 * because we can't allocate.  We still want
			 * to release the entry if that happens, so
			 * don't bail out yet.
			 */
		}
	} else {
		result = qp_detatch_hypercall(handle);
		if (result < VMCI_SUCCESS) {
			/*
			 * We failed to notify a non-local queuepair.
			 * That other queuepair might still be
			 * accessing the shared memory, so don't
			 * release the entry yet.  It will get cleaned
			 * up by VMCIqueue_pair_Exit() if necessary
			 * (assuming we are going away, otherwise why
			 * did this fail?).
			 */

			mutex_unlock(&qp_guest_endpoints.mutex);
			return result;
		}
	}

	/*
	 * If we get here then we either failed to notify a local queuepair, or
	 * we succeeded in all cases.  Release the entry if required.
	 */

	entry->qp.ref_count--;
	if (entry->qp.ref_count == 0)
		qp_list_remove_entry(&qp_guest_endpoints, &entry->qp);

	/* If we didn't remove the entry, this could change once we unlock. */
	if (entry)
		ref_count = entry->qp.ref_count;

	mutex_unlock(&qp_guest_endpoints.mutex);

	if (ref_count == 0)
		qp_guest_endpoint_destroy(entry);

	return result;
}

/*
 * This functions handles the actual allocation of a VMCI queue
 * pair guest endpoint. Allocates physical pages for the queue
 * pair. It makes OS dependent calls through generic wrappers.
 */
static int qp_alloc_guest_work(struct vmci_handle *handle,
			       struct vmci_queue **produce_q,
			       u64 produce_size,
			       struct vmci_queue **consume_q,
			       u64 consume_size,
			       u32 peer,
			       u32 flags,
			       u32 priv_flags)
{
	const u64 num_produce_pages =
	    DIV_ROUND_UP(produce_size, PAGE_SIZE) + 1;
	const u64 num_consume_pages =
	    DIV_ROUND_UP(consume_size, PAGE_SIZE) + 1;
	void *my_produce_q = NULL;
	void *my_consume_q = NULL;
	int result;
	struct qp_guest_endpoint *queue_pair_entry = NULL;

	if (priv_flags != VMCI_NO_PRIVILEGE_FLAGS)
		return VMCI_ERROR_NO_ACCESS;

	mutex_lock(&qp_guest_endpoints.mutex);

	queue_pair_entry = qp_guest_handle_to_entry(*handle);
	if (queue_pair_entry) {
		if (queue_pair_entry->qp.flags & VMCI_QPFLAG_LOCAL) {
			/* Local attach case. */
			if (queue_pair_entry->qp.ref_count > 1) {
				pr_devel("Error attempting to attach more than once\n");
				result = VMCI_ERROR_UNAVAILABLE;
				goto error_keep_entry;
			}

			if (queue_pair_entry->qp.produce_size != consume_size ||
			    queue_pair_entry->qp.consume_size !=
			    produce_size ||
			    queue_pair_entry->qp.flags !=
			    (flags & ~VMCI_QPFLAG_ATTACH_ONLY)) {
				pr_devel("Error mismatched queue pair in local attach\n");
				result = VMCI_ERROR_QUEUEPAIR_MISMATCH;
				goto error_keep_entry;
			}

			/*
			 * Do a local attach.  We swap the consume and
			 * produce queues for the attacher and deliver
			 * an attach event.
			 */
			result = qp_notify_peer_local(true, *handle);
			if (result < VMCI_SUCCESS)
				goto error_keep_entry;

			my_produce_q = queue_pair_entry->consume_q;
			my_consume_q = queue_pair_entry->produce_q;
			goto out;
		}

		result = VMCI_ERROR_ALREADY_EXISTS;
		goto error_keep_entry;
	}

	my_produce_q = qp_alloc_queue(produce_size, flags);
	if (!my_produce_q) {
		pr_warn("Error allocating pages for produce queue\n");
		result = VMCI_ERROR_NO_MEM;
		goto error;
	}

	my_consume_q = qp_alloc_queue(consume_size, flags);
	if (!my_consume_q) {
		pr_warn("Error allocating pages for consume queue\n");
		result = VMCI_ERROR_NO_MEM;
		goto error;
	}

	queue_pair_entry = qp_guest_endpoint_create(*handle, peer, flags,
						    produce_size, consume_size,
						    my_produce_q, my_consume_q);
	if (!queue_pair_entry) {
		pr_warn("Error allocating memory in %s\n", __func__);
		result = VMCI_ERROR_NO_MEM;
		goto error;
	}

	result = qp_alloc_ppn_set(my_produce_q, num_produce_pages, my_consume_q,
				  num_consume_pages,
				  &queue_pair_entry->ppn_set);
	if (result < VMCI_SUCCESS) {
		pr_warn("qp_alloc_ppn_set failed\n");
		goto error;
	}

	/*
	 * It's only necessary to notify the host if this queue pair will be
	 * attached to from another context.
	 */
	if (queue_pair_entry->qp.flags & VMCI_QPFLAG_LOCAL) {
		/* Local create case. */
		u32 context_id = vmci_get_context_id();

		/*
		 * Enforce similar checks on local queue pairs as we
		 * do for regular ones.  The handle's context must
		 * match the creator or attacher context id (here they
		 * are both the current context id) and the
		 * attach-only flag cannot exist during create.  We
		 * also ensure specified peer is this context or an
		 * invalid one.
		 */
		if (queue_pair_entry->qp.handle.context != context_id ||
		    (queue_pair_entry->qp.peer != VMCI_INVALID_ID &&
		     queue_pair_entry->qp.peer != context_id)) {
			result = VMCI_ERROR_NO_ACCESS;
			goto error;
		}

		if (queue_pair_entry->qp.flags & VMCI_QPFLAG_ATTACH_ONLY) {
			result = VMCI_ERROR_NOT_FOUND;
			goto error;
		}
	} else {
		result = qp_alloc_hypercall(queue_pair_entry);
		if (result < VMCI_SUCCESS) {
			pr_warn("qp_alloc_hypercall result = %d\n", result);
			goto error;
		}
	}

	qp_init_queue_mutex((struct vmci_queue *)my_produce_q,
			    (struct vmci_queue *)my_consume_q);

	qp_list_add_entry(&qp_guest_endpoints, &queue_pair_entry->qp);

 out:
	queue_pair_entry->qp.ref_count++;
	*handle = queue_pair_entry->qp.handle;
	*produce_q = (struct vmci_queue *)my_produce_q;
	*consume_q = (struct vmci_queue *)my_consume_q;

	/*
	 * We should initialize the queue pair header pages on a local
	 * queue pair create.  For non-local queue pairs, the
	 * hypervisor initializes the header pages in the create step.
	 */
	if ((queue_pair_entry->qp.flags & VMCI_QPFLAG_LOCAL) &&
	    queue_pair_entry->qp.ref_count == 1) {
		vmci_q_header_init((*produce_q)->q_header, *handle);
		vmci_q_header_init((*consume_q)->q_header, *handle);
	}

	mutex_unlock(&qp_guest_endpoints.mutex);

	return VMCI_SUCCESS;

 error:
	mutex_unlock(&qp_guest_endpoints.mutex);
	if (queue_pair_entry) {
		/* The queues will be freed inside the destroy routine. */
		qp_guest_endpoint_destroy(queue_pair_entry);
	} else {
		qp_free_queue(my_produce_q, produce_size);
		qp_free_queue(my_consume_q, consume_size);
	}
	return result;

 error_keep_entry:
	/* This path should only be used when an existing entry was found. */
	mutex_unlock(&qp_guest_endpoints.mutex);
	return result;
}

/*
 * The first endpoint issuing a queue pair allocation will create the state
 * of the queue pair in the queue pair broker.
 *
 * If the creator is a guest, it will associate a VMX virtual address range
 * with the queue pair as specified by the page_store. For compatibility with
 * older VMX'en, that would use a separate step to set the VMX virtual
 * address range, the virtual address range can be registered later using
 * vmci_qp_broker_set_page_store. In that case, a page_store of NULL should be
 * used.
 *
 * If the creator is the host, a page_store of NULL should be used as well,
 * since the host is not able to supply a page store for the queue pair.
 *
 * For older VMX and host callers, the queue pair will be created in the
 * VMCIQPB_CREATED_NO_MEM state, and for current VMX callers, it will be
 * created in VMCOQPB_CREATED_MEM state.
 */
static int qp_broker_create(struct vmci_handle handle,
			    u32 peer,
			    u32 flags,
			    u32 priv_flags,
			    u64 produce_size,
			    u64 consume_size,
			    struct vmci_qp_page_store *page_store,
			    struct vmci_ctx *context,
			    vmci_event_release_cb wakeup_cb,
			    void *client_data, struct qp_broker_entry **ent)
{
	struct qp_broker_entry *entry = NULL;
	const u32 context_id = vmci_ctx_get_id(context);
	bool is_local = flags & VMCI_QPFLAG_LOCAL;
	int result;
	u64 guest_produce_size;
	u64 guest_consume_size;

	/* Do not create if the caller asked not to. */
	if (flags & VMCI_QPFLAG_ATTACH_ONLY)
		return VMCI_ERROR_NOT_FOUND;

	/*
	 * Creator's context ID should match handle's context ID or the creator
	 * must allow the context in handle's context ID as the "peer".
	 */
	if (handle.context != context_id && handle.context != peer)
		return VMCI_ERROR_NO_ACCESS;

	if (VMCI_CONTEXT_IS_VM(context_id) && VMCI_CONTEXT_IS_VM(peer))
		return VMCI_ERROR_DST_UNREACHABLE;

	/*
	 * Creator's context ID for local queue pairs should match the
	 * peer, if a peer is specified.
	 */
	if (is_local && peer != VMCI_INVALID_ID && context_id != peer)
		return VMCI_ERROR_NO_ACCESS;

	entry = kzalloc(sizeof(*entry), GFP_ATOMIC);
	if (!entry)
		return VMCI_ERROR_NO_MEM;

	if (vmci_ctx_get_id(context) == VMCI_HOST_CONTEXT_ID && !is_local) {
		/*
		 * The queue pair broker entry stores values from the guest
		 * point of view, so a creating host side endpoint should swap
		 * produce and consume values -- unless it is a local queue
		 * pair, in which case no swapping is necessary, since the local
		 * attacher will swap queues.
		 */

		guest_produce_size = consume_size;
		guest_consume_size = produce_size;
	} else {
		guest_produce_size = produce_size;
		guest_consume_size = consume_size;
	}

	entry->qp.handle = handle;
	entry->qp.peer = peer;
	entry->qp.flags = flags;
	entry->qp.produce_size = guest_produce_size;
	entry->qp.consume_size = guest_consume_size;
	entry->qp.ref_count = 1;
	entry->create_id = context_id;
	entry->attach_id = VMCI_INVALID_ID;
	entry->state = VMCIQPB_NEW;
	entry->require_trusted_attach =
	    !!(context->priv_flags & VMCI_PRIVILEGE_FLAG_RESTRICTED);
	entry->created_by_trusted =
	    !!(priv_flags & VMCI_PRIVILEGE_FLAG_TRUSTED);
	entry->vmci_page_files = false;
	entry->wakeup_cb = wakeup_cb;
	entry->client_data = client_data;
	entry->produce_q = qp_host_alloc_queue(guest_produce_size);
	if (entry->produce_q == NULL) {
		result = VMCI_ERROR_NO_MEM;
		goto error;
	}
	entry->consume_q = qp_host_alloc_queue(guest_consume_size);
	if (entry->consume_q == NULL) {
		result = VMCI_ERROR_NO_MEM;
		goto error;
	}

	qp_init_queue_mutex(entry->produce_q, entry->consume_q);

	INIT_LIST_HEAD(&entry->qp.list_item);

	if (is_local) {
		u8 *tmp;

		entry->local_mem = kcalloc(QPE_NUM_PAGES(entry->qp),
					   PAGE_SIZE, GFP_KERNEL);
		if (entry->local_mem == NULL) {
			result = VMCI_ERROR_NO_MEM;
			goto error;
		}
		entry->state = VMCIQPB_CREATED_MEM;
		entry->produce_q->q_header = entry->local_mem;
		tmp = (u8 *)entry->local_mem + PAGE_SIZE *
		    (DIV_ROUND_UP(entry->qp.produce_size, PAGE_SIZE) + 1);
		entry->consume_q->q_header = (struct vmci_queue_header *)tmp;
	} else if (page_store) {
		/*
		 * The VMX already initialized the queue pair headers, so no
		 * need for the kernel side to do that.
		 */
		result = qp_host_register_user_memory(page_store,
						      entry->produce_q,
						      entry->consume_q);
		if (result < VMCI_SUCCESS)
			goto error;

		entry->state = VMCIQPB_CREATED_MEM;
	} else {
		/*
		 * A create without a page_store may be either a host
		 * side create (in which case we are waiting for the
		 * guest side to supply the memory) or an old style
		 * queue pair create (in which case we will expect a
		 * set page store call as the next step).
		 */
		entry->state = VMCIQPB_CREATED_NO_MEM;
	}

	qp_list_add_entry(&qp_broker_list, &entry->qp);
	if (ent != NULL)
		*ent = entry;

	/* Add to resource obj */
	result = vmci_resource_add(&entry->resource,
				   VMCI_RESOURCE_TYPE_QPAIR_HOST,
				   handle);
	if (result != VMCI_SUCCESS) {
		pr_warn("Failed to add new resource (handle=0x%x:0x%x), error: %d",
			handle.context, handle.resource, result);
		goto error;
	}

	entry->qp.handle = vmci_resource_handle(&entry->resource);
	if (is_local) {
		vmci_q_header_init(entry->produce_q->q_header,
				   entry->qp.handle);
		vmci_q_header_init(entry->consume_q->q_header,
				   entry->qp.handle);
	}

	vmci_ctx_qp_create(context, entry->qp.handle);

	return VMCI_SUCCESS;

 error:
	if (entry != NULL) {
		qp_host_free_queue(entry->produce_q, guest_produce_size);
		qp_host_free_queue(entry->consume_q, guest_consume_size);
		kfree(entry);
	}

	return result;
}

/*
 * Enqueues an event datagram to notify the peer VM attached to
 * the given queue pair handle about attach/detach event by the
 * given VM.  Returns Payload size of datagram enqueued on
 * success, error code otherwise.
 */
static int qp_notify_peer(bool attach,
			  struct vmci_handle handle,
			  u32 my_id,
			  u32 peer_id)
{
	int rv;
	struct vmci_event_qp ev;

	if (vmci_handle_is_invalid(handle) || my_id == VMCI_INVALID_ID ||
	    peer_id == VMCI_INVALID_ID)
		return VMCI_ERROR_INVALID_ARGS;

	/*
	 * In vmci_ctx_enqueue_datagram() we enforce the upper limit on
	 * number of pending events from the hypervisor to a given VM
	 * otherwise a rogue VM could do an arbitrary number of attach
	 * and detach operations causing memory pressure in the host
	 * kernel.
	 */

	ev.msg.hdr.dst = vmci_make_handle(peer_id, VMCI_EVENT_HANDLER);
	ev.msg.hdr.src = vmci_make_handle(VMCI_HYPERVISOR_CONTEXT_ID,
					  VMCI_CONTEXT_RESOURCE_ID);
	ev.msg.hdr.payload_size = sizeof(ev) - sizeof(ev.msg.hdr);
	ev.msg.event_data.event = attach ?
	    VMCI_EVENT_QP_PEER_ATTACH : VMCI_EVENT_QP_PEER_DETACH;
	ev.payload.handle = handle;
	ev.payload.peer_id = my_id;

	rv = vmci_datagram_dispatch(VMCI_HYPERVISOR_CONTEXT_ID,
				    &ev.msg.hdr, false);
	if (rv < VMCI_SUCCESS)
		pr_warn("Failed to enqueue queue_pair %s event datagram for context (ID=0x%x)\n",
			attach ? "ATTACH" : "DETACH", peer_id);

	return rv;
}

/*
 * The second endpoint issuing a queue pair allocation will attach to
 * the queue pair registered with the queue pair broker.
 *
 * If the attacher is a guest, it will associate a VMX virtual address
 * range with the queue pair as specified by the page_store. At this
 * point, the already attach host endpoint may start using the queue
 * pair, and an attach event is sent to it. For compatibility with
 * older VMX'en, that used a separate step to set the VMX virtual
 * address range, the virtual address range can be registered later
 * using vmci_qp_broker_set_page_store. In that case, a page_store of
 * NULL should be used, and the attach event will be generated once
 * the actual page store has been set.
 *
 * If the attacher is the host, a page_store of NULL should be used as
 * well, since the page store information is already set by the guest.
 *
 * For new VMX and host callers, the queue pair will be moved to the
 * VMCIQPB_ATTACHED_MEM state, and for older VMX callers, it will be
 * moved to the VMCOQPB_ATTACHED_NO_MEM state.
 */
static int qp_broker_attach(struct qp_broker_entry *entry,
			    u32 peer,
			    u32 flags,
			    u32 priv_flags,
			    u64 produce_size,
			    u64 consume_size,
			    struct vmci_qp_page_store *page_store,
			    struct vmci_ctx *context,
			    vmci_event_release_cb wakeup_cb,
			    void *client_data,
			    struct qp_broker_entry **ent)
{
	const u32 context_id = vmci_ctx_get_id(context);
	bool is_local = flags & VMCI_QPFLAG_LOCAL;
	int result;

	if (entry->state != VMCIQPB_CREATED_NO_MEM &&
	    entry->state != VMCIQPB_CREATED_MEM)
		return VMCI_ERROR_UNAVAILABLE;

	if (is_local) {
		if (!(entry->qp.flags & VMCI_QPFLAG_LOCAL) ||
		    context_id != entry->create_id) {
			return VMCI_ERROR_INVALID_ARGS;
		}
	} else if (context_id == entry->create_id ||
		   context_id == entry->attach_id) {
		return VMCI_ERROR_ALREADY_EXISTS;
	}

	if (VMCI_CONTEXT_IS_VM(context_id) &&
	    VMCI_CONTEXT_IS_VM(entry->create_id))
		return VMCI_ERROR_DST_UNREACHABLE;

	/*
	 * If we are attaching from a restricted context then the queuepair
	 * must have been created by a trusted endpoint.
	 */
	if ((context->priv_flags & VMCI_PRIVILEGE_FLAG_RESTRICTED) &&
	    !entry->created_by_trusted)
		return VMCI_ERROR_NO_ACCESS;

	/*
	 * If we are attaching to a queuepair that was created by a restricted
	 * context then we must be trusted.
	 */
	if (entry->require_trusted_attach &&
	    (!(priv_flags & VMCI_PRIVILEGE_FLAG_TRUSTED)))
		return VMCI_ERROR_NO_ACCESS;

	/*
	 * If the creator specifies VMCI_INVALID_ID in "peer" field, access
	 * control check is not performed.
	 */
	if (entry->qp.peer != VMCI_INVALID_ID && entry->qp.peer != context_id)
		return VMCI_ERROR_NO_ACCESS;

	if (entry->create_id == VMCI_HOST_CONTEXT_ID) {
		/*
		 * Do not attach if the caller doesn't support Host Queue Pairs
		 * and a host created this queue pair.
		 */

		if (!vmci_ctx_supports_host_qp(context))
			return VMCI_ERROR_INVALID_RESOURCE;

	} else if (context_id == VMCI_HOST_CONTEXT_ID) {
		struct vmci_ctx *create_context;
		bool supports_host_qp;

		/*
		 * Do not attach a host to a user created queue pair if that
		 * user doesn't support host queue pair end points.
		 */

		create_context = vmci_ctx_get(entry->create_id);
		supports_host_qp = vmci_ctx_supports_host_qp(create_context);
		vmci_ctx_put(create_context);

		if (!supports_host_qp)
			return VMCI_ERROR_INVALID_RESOURCE;
	}

	if ((entry->qp.flags & ~VMCI_QP_ASYMM) != (flags & ~VMCI_QP_ASYMM_PEER))
		return VMCI_ERROR_QUEUEPAIR_MISMATCH;

	if (context_id != VMCI_HOST_CONTEXT_ID) {
		/*
		 * The queue pair broker entry stores values from the guest
		 * point of view, so an attaching guest should match the values
		 * stored in the entry.
		 */

		if (entry->qp.produce_size != produce_size ||
		    entry->qp.consume_size != consume_size) {
			return VMCI_ERROR_QUEUEPAIR_MISMATCH;
		}
	} else if (entry->qp.produce_size != consume_size ||
		   entry->qp.consume_size != produce_size) {
		return VMCI_ERROR_QUEUEPAIR_MISMATCH;
	}

	if (context_id != VMCI_HOST_CONTEXT_ID) {
		/*
		 * If a guest attached to a queue pair, it will supply
		 * the backing memory.  If this is a pre NOVMVM vmx,
		 * the backing memory will be supplied by calling
		 * vmci_qp_broker_set_page_store() following the
		 * return of the vmci_qp_broker_alloc() call. If it is
		 * a vmx of version NOVMVM or later, the page store
		 * must be supplied as part of the
		 * vmci_qp_broker_alloc call.  Under all circumstances
		 * must the initially created queue pair not have any
		 * memory associated with it already.
		 */

		if (entry->state != VMCIQPB_CREATED_NO_MEM)
			return VMCI_ERROR_INVALID_ARGS;

		if (page_store != NULL) {
			/*
			 * Patch up host state to point to guest
			 * supplied memory. The VMX already
			 * initialized the queue pair headers, so no
			 * need for the kernel side to do that.
			 */

			result = qp_host_register_user_memory(page_store,
							      entry->produce_q,
							      entry->consume_q);
			if (result < VMCI_SUCCESS)
				return result;

			entry->state = VMCIQPB_ATTACHED_MEM;
		} else {
			entry->state = VMCIQPB_ATTACHED_NO_MEM;
		}
	} else if (entry->state == VMCIQPB_CREATED_NO_MEM) {
		/*
		 * The host side is attempting to attach to a queue
		 * pair that doesn't have any memory associated with
		 * it. This must be a pre NOVMVM vmx that hasn't set
		 * the page store information yet, or a quiesced VM.
		 */

		return VMCI_ERROR_UNAVAILABLE;
	} else {
		/* The host side has successfully attached to a queue pair. */
		entry->state = VMCIQPB_ATTACHED_MEM;
	}

	if (entry->state == VMCIQPB_ATTACHED_MEM) {
		result =
		    qp_notify_peer(true, entry->qp.handle, context_id,
				   entry->create_id);
		if (result < VMCI_SUCCESS)
			pr_warn("Failed to notify peer (ID=0x%x) of attach to queue pair (handle=0x%x:0x%x)\n",
				entry->create_id, entry->qp.handle.context,
				entry->qp.handle.resource);
	}

	entry->attach_id = context_id;
	entry->qp.ref_count++;
	if (wakeup_cb) {
		entry->wakeup_cb = wakeup_cb;
		entry->client_data = client_data;
	}

	/*
	 * When attaching to local queue pairs, the context already has
	 * an entry tracking the queue pair, so don't add another one.
	 */
	if (!is_local)
		vmci_ctx_qp_create(context, entry->qp.handle);

	if (ent != NULL)
		*ent = entry;

	return VMCI_SUCCESS;
}

/*
 * queue_pair_Alloc for use when setting up queue pair endpoints
 * on the host.
 */
static int qp_broker_alloc(struct vmci_handle handle,
			   u32 peer,
			   u32 flags,
			   u32 priv_flags,
			   u64 produce_size,
			   u64 consume_size,
			   struct vmci_qp_page_store *page_store,
			   struct vmci_ctx *context,
			   vmci_event_release_cb wakeup_cb,
			   void *client_data,
			   struct qp_broker_entry **ent,
			   bool *swap)
{
	const u32 context_id = vmci_ctx_get_id(context);
	bool create;
	struct qp_broker_entry *entry = NULL;
	bool is_local = flags & VMCI_QPFLAG_LOCAL;
	int result;

	if (vmci_handle_is_invalid(handle) ||
	    (flags & ~VMCI_QP_ALL_FLAGS) || is_local ||
	    !(produce_size || consume_size) ||
	    !context || context_id == VMCI_INVALID_ID ||
	    handle.context == VMCI_INVALID_ID) {
		return VMCI_ERROR_INVALID_ARGS;
	}

	if (page_store && !VMCI_QP_PAGESTORE_IS_WELLFORMED(page_store))
		return VMCI_ERROR_INVALID_ARGS;

	/*
	 * In the initial argument check, we ensure that non-vmkernel hosts
	 * are not allowed to create local queue pairs.
	 */

	mutex_lock(&qp_broker_list.mutex);

	if (!is_local && vmci_ctx_qp_exists(context, handle)) {
		pr_devel("Context (ID=0x%x) already attached to queue pair (handle=0x%x:0x%x)\n",
			 context_id, handle.context, handle.resource);
		mutex_unlock(&qp_broker_list.mutex);
		return VMCI_ERROR_ALREADY_EXISTS;
	}

	if (handle.resource != VMCI_INVALID_ID)
		entry = qp_broker_handle_to_entry(handle);

	if (!entry) {
		create = true;
		result =
		    qp_broker_create(handle, peer, flags, priv_flags,
				     produce_size, consume_size, page_store,
				     context, wakeup_cb, client_data, ent);
	} else {
		create = false;
		result =
		    qp_broker_attach(entry, peer, flags, priv_flags,
				     produce_size, consume_size, page_store,
				     context, wakeup_cb, client_data, ent);
	}

	mutex_unlock(&qp_broker_list.mutex);

	if (swap)
		*swap = (context_id == VMCI_HOST_CONTEXT_ID) &&
		    !(create && is_local);

	return result;
}

/*
 * This function implements the kernel API for allocating a queue
 * pair.
 */
static int qp_alloc_host_work(struct vmci_handle *handle,
			      struct vmci_queue **produce_q,
			      u64 produce_size,
			      struct vmci_queue **consume_q,
			      u64 consume_size,
			      u32 peer,
			      u32 flags,
			      u32 priv_flags,
			      vmci_event_release_cb wakeup_cb,
			      void *client_data)
{
	struct vmci_handle new_handle;
	struct vmci_ctx *context;
	struct qp_broker_entry *entry;
	int result;
	bool swap;

	if (vmci_handle_is_invalid(*handle)) {
		new_handle = vmci_make_handle(
			VMCI_HOST_CONTEXT_ID, VMCI_INVALID_ID);
	} else
		new_handle = *handle;

	context = vmci_ctx_get(VMCI_HOST_CONTEXT_ID);
	entry = NULL;
	result =
	    qp_broker_alloc(new_handle, peer, flags, priv_flags,
			    produce_size, consume_size, NULL, context,
			    wakeup_cb, client_data, &entry, &swap);
	if (result == VMCI_SUCCESS) {
		if (swap) {
			/*
			 * If this is a local queue pair, the attacher
			 * will swap around produce and consume
			 * queues.
			 */

			*produce_q = entry->consume_q;
			*consume_q = entry->produce_q;
		} else {
			*produce_q = entry->produce_q;
			*consume_q = entry->consume_q;
		}

		*handle = vmci_resource_handle(&entry->resource);
	} else {
		*handle = VMCI_INVALID_HANDLE;
		pr_devel("queue pair broker failed to alloc (result=%d)\n",
			 result);
	}
	vmci_ctx_put(context);
	return result;
}

/*
 * Allocates a VMCI queue_pair. Only checks validity of input
 * arguments. The real work is done in the host or guest
 * specific function.
 */
int vmci_qp_alloc(struct vmci_handle *handle,
		  struct vmci_queue **produce_q,
		  u64 produce_size,
		  struct vmci_queue **consume_q,
		  u64 consume_size,
		  u32 peer,
		  u32 flags,
		  u32 priv_flags,
		  bool guest_endpoint,
		  vmci_event_release_cb wakeup_cb,
		  void *client_data)
{
	if (!handle || !produce_q || !consume_q ||
	    (!produce_size && !consume_size) || (flags & ~VMCI_QP_ALL_FLAGS))
		return VMCI_ERROR_INVALID_ARGS;

	if (guest_endpoint) {
		return qp_alloc_guest_work(handle, produce_q,
					   produce_size, consume_q,
					   consume_size, peer,
					   flags, priv_flags);
	} else {
		return qp_alloc_host_work(handle, produce_q,
					  produce_size, consume_q,
					  consume_size, peer, flags,
					  priv_flags, wakeup_cb, client_data);
	}
}

/*
 * This function implements the host kernel API for detaching from
 * a queue pair.
 */
static int qp_detatch_host_work(struct vmci_handle handle)
{
	int result;
	struct vmci_ctx *context;

	context = vmci_ctx_get(VMCI_HOST_CONTEXT_ID);

	result = vmci_qp_broker_detach(handle, context);

	vmci_ctx_put(context);
	return result;
}

/*
 * Detaches from a VMCI queue_pair. Only checks validity of input argument.
 * Real work is done in the host or guest specific function.
 */
static int qp_detatch(struct vmci_handle handle, bool guest_endpoint)
{
	if (vmci_handle_is_invalid(handle))
		return VMCI_ERROR_INVALID_ARGS;

	if (guest_endpoint)
		return qp_detatch_guest_work(handle);
	else
		return qp_detatch_host_work(handle);
}

/*
 * Returns the entry from the head of the list. Assumes that the list is
 * locked.
 */
static struct qp_entry *qp_list_get_head(struct qp_list *qp_list)
{
	if (!list_empty(&qp_list->head)) {
		struct qp_entry *entry =
		    list_first_entry(&qp_list->head, struct qp_entry,
				     list_item);
		return entry;
	}

	return NULL;
}

void vmci_qp_broker_exit(void)
{
	struct qp_entry *entry;
	struct qp_broker_entry *be;

	mutex_lock(&qp_broker_list.mutex);

	while ((entry = qp_list_get_head(&qp_broker_list))) {
		be = (struct qp_broker_entry *)entry;

		qp_list_remove_entry(&qp_broker_list, entry);
		kfree(be);
	}

	mutex_unlock(&qp_broker_list.mutex);
}

/*
 * Requests that a queue pair be allocated with the VMCI queue
 * pair broker. Allocates a queue pair entry if one does not
 * exist. Attaches to one if it exists, and retrieves the page
 * files backing that queue_pair.  Assumes that the queue pair
 * broker lock is held.
 */
int vmci_qp_broker_alloc(struct vmci_handle handle,
			 u32 peer,
			 u32 flags,
			 u32 priv_flags,
			 u64 produce_size,
			 u64 consume_size,
			 struct vmci_qp_page_store *page_store,
			 struct vmci_ctx *context)
{
	return qp_broker_alloc(handle, peer, flags, priv_flags,
			       produce_size, consume_size,
			       page_store, context, NULL, NULL, NULL, NULL);
}

/*
 * VMX'en with versions lower than VMCI_VERSION_NOVMVM use a separate
 * step to add the UVAs of the VMX mapping of the queue pair. This function
 * provides backwards compatibility with such VMX'en, and takes care of
 * registering the page store for a queue pair previously allocated by the
 * VMX during create or attach. This function will move the queue pair state
 * to either from VMCIQBP_CREATED_NO_MEM to VMCIQBP_CREATED_MEM or
 * VMCIQBP_ATTACHED_NO_MEM to VMCIQBP_ATTACHED_MEM. If moving to the
 * attached state with memory, the queue pair is ready to be used by the
 * host peer, and an attached event will be generated.
 *
 * Assumes that the queue pair broker lock is held.
 *
 * This function is only used by the hosted platform, since there is no
 * issue with backwards compatibility for vmkernel.
 */
int vmci_qp_broker_set_page_store(struct vmci_handle handle,
				  u64 produce_uva,
				  u64 consume_uva,
				  struct vmci_ctx *context)
{
	struct qp_broker_entry *entry;
	int result;
	const u32 context_id = vmci_ctx_get_id(context);

	if (vmci_handle_is_invalid(handle) || !context ||
	    context_id == VMCI_INVALID_ID)
		return VMCI_ERROR_INVALID_ARGS;

	/*
	 * We only support guest to host queue pairs, so the VMX must
	 * supply UVAs for the mapped page files.
	 */

	if (produce_uva == 0 || consume_uva == 0)
		return VMCI_ERROR_INVALID_ARGS;

	mutex_lock(&qp_broker_list.mutex);

	if (!vmci_ctx_qp_exists(context, handle)) {
		pr_warn("Context (ID=0x%x) not attached to queue pair (handle=0x%x:0x%x)\n",
			context_id, handle.context, handle.resource);
		result = VMCI_ERROR_NOT_FOUND;
		goto out;
	}

	entry = qp_broker_handle_to_entry(handle);
	if (!entry) {
		result = VMCI_ERROR_NOT_FOUND;
		goto out;
	}

	/*
	 * If I'm the owner then I can set the page store.
	 *
	 * Or, if a host created the queue_pair and I'm the attached peer
	 * then I can set the page store.
	 */
	if (entry->create_id != context_id &&
	    (entry->create_id != VMCI_HOST_CONTEXT_ID ||
	     entry->attach_id != context_id)) {
		result = VMCI_ERROR_QUEUEPAIR_NOTOWNER;
		goto out;
	}

	if (entry->state != VMCIQPB_CREATED_NO_MEM &&
	    entry->state != VMCIQPB_ATTACHED_NO_MEM) {
		result = VMCI_ERROR_UNAVAILABLE;
		goto out;
	}

	result = qp_host_get_user_memory(produce_uva, consume_uva,
					 entry->produce_q, entry->consume_q);
	if (result < VMCI_SUCCESS)
		goto out;

	result = qp_host_map_queues(entry->produce_q, entry->consume_q);
	if (result < VMCI_SUCCESS) {
		qp_host_unregister_user_memory(entry->produce_q,
					       entry->consume_q);
		goto out;
	}

	if (entry->state == VMCIQPB_CREATED_NO_MEM)
		entry->state = VMCIQPB_CREATED_MEM;
	else
		entry->state = VMCIQPB_ATTACHED_MEM;

	entry->vmci_page_files = true;

	if (entry->state == VMCIQPB_ATTACHED_MEM) {
		result =
		    qp_notify_peer(true, handle, context_id, entry->create_id);
		if (result < VMCI_SUCCESS) {
			pr_warn("Failed to notify peer (ID=0x%x) of attach to queue pair (handle=0x%x:0x%x)\n",
				entry->create_id, entry->qp.handle.context,
				entry->qp.handle.resource);
		}
	}

	result = VMCI_SUCCESS;
 out:
	mutex_unlock(&qp_broker_list.mutex);
	return result;
}

/*
 * Resets saved queue headers for the given QP broker
 * entry. Should be used when guest memory becomes available
 * again, or the guest detaches.
 */
static void qp_reset_saved_headers(struct qp_broker_entry *entry)
{
	entry->produce_q->saved_header = NULL;
	entry->consume_q->saved_header = NULL;
}

/*
 * The main entry point for detaching from a queue pair registered with the
 * queue pair broker. If more than one endpoint is attached to the queue
 * pair, the first endpoint will mainly decrement a reference count and
 * generate a notification to its peer. The last endpoint will clean up
 * the queue pair state registered with the broker.
 *
 * When a guest endpoint detaches, it will unmap and unregister the guest
 * memory backing the queue pair. If the host is still attached, it will
 * no longer be able to access the queue pair content.
 *
 * If the queue pair is already in a state where there is no memory
 * registered for the queue pair (any *_NO_MEM state), it will transition to
 * the VMCIQPB_SHUTDOWN_NO_MEM state. This will also happen, if a guest
 * endpoint is the first of two endpoints to detach. If the host endpoint is
 * the first out of two to detach, the queue pair will move to the
 * VMCIQPB_SHUTDOWN_MEM state.
 */
int vmci_qp_broker_detach(struct vmci_handle handle, struct vmci_ctx *context)
{
	struct qp_broker_entry *entry;
	const u32 context_id = vmci_ctx_get_id(context);
	u32 peer_id;
	bool is_local = false;
	int result;

	if (vmci_handle_is_invalid(handle) || !context ||
	    context_id == VMCI_INVALID_ID) {
		return VMCI_ERROR_INVALID_ARGS;
	}

	mutex_lock(&qp_broker_list.mutex);

	if (!vmci_ctx_qp_exists(context, handle)) {
		pr_devel("Context (ID=0x%x) not attached to queue pair (handle=0x%x:0x%x)\n",
			 context_id, handle.context, handle.resource);
		result = VMCI_ERROR_NOT_FOUND;
		goto out;
	}

	entry = qp_broker_handle_to_entry(handle);
	if (!entry) {
		pr_devel("Context (ID=0x%x) reports being attached to queue pair(handle=0x%x:0x%x) that isn't present in broker\n",
			 context_id, handle.context, handle.resource);
		result = VMCI_ERROR_NOT_FOUND;
		goto out;
	}

	if (context_id != entry->create_id && context_id != entry->attach_id) {
		result = VMCI_ERROR_QUEUEPAIR_NOTATTACHED;
		goto out;
	}

	if (context_id == entry->create_id) {
		peer_id = entry->attach_id;
		entry->create_id = VMCI_INVALID_ID;
	} else {
		peer_id = entry->create_id;
		entry->attach_id = VMCI_INVALID_ID;
	}
	entry->qp.ref_count--;

	is_local = entry->qp.flags & VMCI_QPFLAG_LOCAL;

	if (context_id != VMCI_HOST_CONTEXT_ID) {
		bool headers_mapped;

		/*
		 * Pre NOVMVM vmx'en may detach from a queue pair
		 * before setting the page store, and in that case
		 * there is no user memory to detach from. Also, more
		 * recent VMX'en may detach from a queue pair in the
		 * quiesced state.
		 */

		qp_acquire_queue_mutex(entry->produce_q);
		headers_mapped = entry->produce_q->q_header ||
		    entry->consume_q->q_header;
		if (QPBROKERSTATE_HAS_MEM(entry)) {
			result =
			    qp_host_unmap_queues(INVALID_VMCI_GUEST_MEM_ID,
						 entry->produce_q,
						 entry->consume_q);
			if (result < VMCI_SUCCESS)
				pr_warn("Failed to unmap queue headers for queue pair (handle=0x%x:0x%x,result=%d)\n",
					handle.context, handle.resource,
					result);

			if (entry->vmci_page_files)
				qp_host_unregister_user_memory(entry->produce_q,
							       entry->
							       consume_q);
			else
				qp_host_unregister_user_memory(entry->produce_q,
							       entry->
							       consume_q);

		}

		if (!headers_mapped)
			qp_reset_saved_headers(entry);

		qp_release_queue_mutex(entry->produce_q);

		if (!headers_mapped && entry->wakeup_cb)
			entry->wakeup_cb(entry->client_data);

	} else {
		if (entry->wakeup_cb) {
			entry->wakeup_cb = NULL;
			entry->client_data = NULL;
		}
	}

	if (entry->qp.ref_count == 0) {
		qp_list_remove_entry(&qp_broker_list, &entry->qp);

		if (is_local)
			kfree(entry->local_mem);

		qp_cleanup_queue_mutex(entry->produce_q, entry->consume_q);
		qp_host_free_queue(entry->produce_q, entry->qp.produce_size);
		qp_host_free_queue(entry->consume_q, entry->qp.consume_size);
		/* Unlink from resource hash table and free callback */
		vmci_resource_remove(&entry->resource);

		kfree(entry);

		vmci_ctx_qp_destroy(context, handle);
	} else {
		qp_notify_peer(false, handle, context_id, peer_id);
		if (context_id == VMCI_HOST_CONTEXT_ID &&
		    QPBROKERSTATE_HAS_MEM(entry)) {
			entry->state = VMCIQPB_SHUTDOWN_MEM;
		} else {
			entry->state = VMCIQPB_SHUTDOWN_NO_MEM;
		}

		if (!is_local)
			vmci_ctx_qp_destroy(context, handle);

	}
	result = VMCI_SUCCESS;
 out:
	mutex_unlock(&qp_broker_list.mutex);
	return result;
}

/*
 * Establishes the necessary mappings for a queue pair given a
 * reference to the queue pair guest memory. This is usually
 * called when a guest is unquiesced and the VMX is allowed to
 * map guest memory once again.
 */
int vmci_qp_broker_map(struct vmci_handle handle,
		       struct vmci_ctx *context,
		       u64 guest_mem)
{
	struct qp_broker_entry *entry;
	const u32 context_id = vmci_ctx_get_id(context);
	bool is_local = false;
	int result;

	if (vmci_handle_is_invalid(handle) || !context ||
	    context_id == VMCI_INVALID_ID)
		return VMCI_ERROR_INVALID_ARGS;

	mutex_lock(&qp_broker_list.mutex);

	if (!vmci_ctx_qp_exists(context, handle)) {
		pr_devel("Context (ID=0x%x) not attached to queue pair (handle=0x%x:0x%x)\n",
			 context_id, handle.context, handle.resource);
		result = VMCI_ERROR_NOT_FOUND;
		goto out;
	}

	entry = qp_broker_handle_to_entry(handle);
	if (!entry) {
		pr_devel("Context (ID=0x%x) reports being attached to queue pair (handle=0x%x:0x%x) that isn't present in broker\n",
			 context_id, handle.context, handle.resource);
		result = VMCI_ERROR_NOT_FOUND;
		goto out;
	}

	if (context_id != entry->create_id && context_id != entry->attach_id) {
		result = VMCI_ERROR_QUEUEPAIR_NOTATTACHED;
		goto out;
	}

	is_local = entry->qp.flags & VMCI_QPFLAG_LOCAL;
	result = VMCI_SUCCESS;

	if (context_id != VMCI_HOST_CONTEXT_ID) {
		struct vmci_qp_page_store page_store;

		page_store.pages = guest_mem;
		page_store.len = QPE_NUM_PAGES(entry->qp);

		qp_acquire_queue_mutex(entry->produce_q);
		qp_reset_saved_headers(entry);
		result =
		    qp_host_register_user_memory(&page_store,
						 entry->produce_q,
						 entry->consume_q);
		qp_release_queue_mutex(entry->produce_q);
		if (result == VMCI_SUCCESS) {
			/* Move state from *_NO_MEM to *_MEM */

			entry->state++;

			if (entry->wakeup_cb)
				entry->wakeup_cb(entry->client_data);
		}
	}

 out:
	mutex_unlock(&qp_broker_list.mutex);
	return result;
}

/*
 * Saves a snapshot of the queue headers for the given QP broker
 * entry. Should be used when guest memory is unmapped.
 * Results:
 * VMCI_SUCCESS on success, appropriate error code if guest memory
 * can't be accessed..
 */
static int qp_save_headers(struct qp_broker_entry *entry)
{
	int result;

	if (entry->produce_q->saved_header != NULL &&
	    entry->consume_q->saved_header != NULL) {
		/*
		 *  If the headers have already been saved, we don't need to do
		 *  it again, and we don't want to map in the headers
		 *  unnecessarily.
		 */

		return VMCI_SUCCESS;
	}

	if (NULL == entry->produce_q->q_header ||
	    NULL == entry->consume_q->q_header) {
		result = qp_host_map_queues(entry->produce_q, entry->consume_q);
		if (result < VMCI_SUCCESS)
			return result;
	}

	memcpy(&entry->saved_produce_q, entry->produce_q->q_header,
	       sizeof(entry->saved_produce_q));
	entry->produce_q->saved_header = &entry->saved_produce_q;
	memcpy(&entry->saved_consume_q, entry->consume_q->q_header,
	       sizeof(entry->saved_consume_q));
	entry->consume_q->saved_header = &entry->saved_consume_q;

	return VMCI_SUCCESS;
}

/*
 * Removes all references to the guest memory of a given queue pair, and
 * will move the queue pair from state *_MEM to *_NO_MEM. It is usually
 * called when a VM is being quiesced where access to guest memory should
 * avoided.
 */
int vmci_qp_broker_unmap(struct vmci_handle handle,
			 struct vmci_ctx *context,
			 u32 gid)
{
	struct qp_broker_entry *entry;
	const u32 context_id = vmci_ctx_get_id(context);
	bool is_local = false;
	int result;

	if (vmci_handle_is_invalid(handle) || !context ||
	    context_id == VMCI_INVALID_ID)
		return VMCI_ERROR_INVALID_ARGS;

	mutex_lock(&qp_broker_list.mutex);

	if (!vmci_ctx_qp_exists(context, handle)) {
		pr_devel("Context (ID=0x%x) not attached to queue pair (handle=0x%x:0x%x)\n",
			 context_id, handle.context, handle.resource);
		result = VMCI_ERROR_NOT_FOUND;
		goto out;
	}

	entry = qp_broker_handle_to_entry(handle);
	if (!entry) {
		pr_devel("Context (ID=0x%x) reports being attached to queue pair (handle=0x%x:0x%x) that isn't present in broker\n",
			 context_id, handle.context, handle.resource);
		result = VMCI_ERROR_NOT_FOUND;
		goto out;
	}

	if (context_id != entry->create_id && context_id != entry->attach_id) {
		result = VMCI_ERROR_QUEUEPAIR_NOTATTACHED;
		goto out;
	}

	is_local = entry->qp.flags & VMCI_QPFLAG_LOCAL;

	if (context_id != VMCI_HOST_CONTEXT_ID) {
		qp_acquire_queue_mutex(entry->produce_q);
		result = qp_save_headers(entry);
		if (result < VMCI_SUCCESS)
			pr_warn("Failed to save queue headers for queue pair (handle=0x%x:0x%x,result=%d)\n",
				handle.context, handle.resource, result);

		qp_host_unmap_queues(gid, entry->produce_q, entry->consume_q);

		/*
		 * On hosted, when we unmap queue pairs, the VMX will also
		 * unmap the guest memory, so we invalidate the previously
		 * registered memory. If the queue pair is mapped again at a
		 * later point in time, we will need to reregister the user
		 * memory with a possibly new user VA.
		 */
		qp_host_unregister_user_memory(entry->produce_q,
					       entry->consume_q);

		/*
		 * Move state from *_MEM to *_NO_MEM.
		 */
		entry->state--;

		qp_release_queue_mutex(entry->produce_q);
	}

	result = VMCI_SUCCESS;

 out:
	mutex_unlock(&qp_broker_list.mutex);
	return result;
}

/*
 * Destroys all guest queue pair endpoints. If active guest queue
 * pairs still exist, hypercalls to attempt detach from these
 * queue pairs will be made. Any failure to detach is silently
 * ignored.
 */
void vmci_qp_guest_endpoints_exit(void)
{
	struct qp_entry *entry;
	struct qp_guest_endpoint *ep;

	mutex_lock(&qp_guest_endpoints.mutex);

	while ((entry = qp_list_get_head(&qp_guest_endpoints))) {
		ep = (struct qp_guest_endpoint *)entry;

		/* Don't make a hypercall for local queue_pairs. */
		if (!(entry->flags & VMCI_QPFLAG_LOCAL))
			qp_detatch_hypercall(entry->handle);

		/* We cannot fail the exit, so let's reset ref_count. */
		entry->ref_count = 0;
		qp_list_remove_entry(&qp_guest_endpoints, entry);

		qp_guest_endpoint_destroy(ep);
	}

	mutex_unlock(&qp_guest_endpoints.mutex);
}

/*
 * Helper routine that will lock the queue pair before subsequent
 * operations.
 * Note: Non-blocking on the host side is currently only implemented in ESX.
 * Since non-blocking isn't yet implemented on the host personality we
 * have no reason to acquire a spin lock.  So to avoid the use of an
 * unnecessary lock only acquire the mutex if we can block.
 */
static void qp_lock(const struct vmci_qp *qpair)
{
	qp_acquire_queue_mutex(qpair->produce_q);
}

/*
 * Helper routine that unlocks the queue pair after calling
 * qp_lock.
 */
static void qp_unlock(const struct vmci_qp *qpair)
{
	qp_release_queue_mutex(qpair->produce_q);
}

/*
 * The queue headers may not be mapped at all times. If a queue is
 * currently not mapped, it will be attempted to do so.
 */
static int qp_map_queue_headers(struct vmci_queue *produce_q,
				struct vmci_queue *consume_q)
{
	int result;

	if (NULL == produce_q->q_header || NULL == consume_q->q_header) {
		result = qp_host_map_queues(produce_q, consume_q);
		if (result < VMCI_SUCCESS)
			return (produce_q->saved_header &&
				consume_q->saved_header) ?
			    VMCI_ERROR_QUEUEPAIR_NOT_READY :
			    VMCI_ERROR_QUEUEPAIR_NOTATTACHED;
	}

	return VMCI_SUCCESS;
}

/*
 * Helper routine that will retrieve the produce and consume
 * headers of a given queue pair. If the guest memory of the
 * queue pair is currently not available, the saved queue headers
 * will be returned, if these are available.
 */
static int qp_get_queue_headers(const struct vmci_qp *qpair,
				struct vmci_queue_header **produce_q_header,
				struct vmci_queue_header **consume_q_header)
{
	int result;

	result = qp_map_queue_headers(qpair->produce_q, qpair->consume_q);
	if (result == VMCI_SUCCESS) {
		*produce_q_header = qpair->produce_q->q_header;
		*consume_q_header = qpair->consume_q->q_header;
	} else if (qpair->produce_q->saved_header &&
		   qpair->consume_q->saved_header) {
		*produce_q_header = qpair->produce_q->saved_header;
		*consume_q_header = qpair->consume_q->saved_header;
		result = VMCI_SUCCESS;
	}

	return result;
}

/*
 * Callback from VMCI queue pair broker indicating that a queue
 * pair that was previously not ready, now either is ready or
 * gone forever.
 */
static int qp_wakeup_cb(void *client_data)
{
	struct vmci_qp *qpair = (struct vmci_qp *)client_data;

	qp_lock(qpair);
	while (qpair->blocked > 0) {
		qpair->blocked--;
		qpair->generation++;
		wake_up(&qpair->event);
	}
	qp_unlock(qpair);

	return VMCI_SUCCESS;
}

/*
 * Makes the calling thread wait for the queue pair to become
 * ready for host side access.  Returns true when thread is
 * woken up after queue pair state change, false otherwise.
 */
static bool qp_wait_for_ready_queue(struct vmci_qp *qpair)
{
	unsigned int generation;

	qpair->blocked++;
	generation = qpair->generation;
	qp_unlock(qpair);
	wait_event(qpair->event, generation != qpair->generation);
	qp_lock(qpair);

	return true;
}

/*
 * Enqueues a given buffer to the produce queue using the provided
 * function. As many bytes as possible (space available in the queue)
 * are enqueued.  Assumes the queue->mutex has been acquired.  Returns
 * VMCI_ERROR_QUEUEPAIR_NOSPACE if no space was available to enqueue
 * data, VMCI_ERROR_INVALID_SIZE, if any queue pointer is outside the
 * queue (as defined by the queue size), VMCI_ERROR_INVALID_ARGS, if
 * an error occured when accessing the buffer,
 * VMCI_ERROR_QUEUEPAIR_NOTATTACHED, if the queue pair pages aren't
 * available.  Otherwise, the number of bytes written to the queue is
 * returned.  Updates the tail pointer of the produce queue.
 */
static ssize_t qp_enqueue_locked(struct vmci_queue *produce_q,
				 struct vmci_queue *consume_q,
				 const u64 produce_q_size,
				 const void *buf,
				 size_t buf_size,
				 vmci_memcpy_to_queue_func memcpy_to_queue)
{
	s64 free_space;
	u64 tail;
	size_t written;
	ssize_t result;

	result = qp_map_queue_headers(produce_q, consume_q);
	if (unlikely(result != VMCI_SUCCESS))
		return result;

	free_space = vmci_q_header_free_space(produce_q->q_header,
					      consume_q->q_header,
					      produce_q_size);
	if (free_space == 0)
		return VMCI_ERROR_QUEUEPAIR_NOSPACE;

	if (free_space < VMCI_SUCCESS)
		return (ssize_t) free_space;

	written = (size_t) (free_space > buf_size ? buf_size : free_space);
	tail = vmci_q_header_producer_tail(produce_q->q_header);
	if (likely(tail + written < produce_q_size)) {
		result = memcpy_to_queue(produce_q, tail, buf, 0, written);
	} else {
		/* Tail pointer wraps around. */

		const size_t tmp = (size_t) (produce_q_size - tail);

		result = memcpy_to_queue(produce_q, tail, buf, 0, tmp);
		if (result >= VMCI_SUCCESS)
			result = memcpy_to_queue(produce_q, 0, buf, tmp,
						 written - tmp);
	}

	if (result < VMCI_SUCCESS)
		return result;

	vmci_q_header_add_producer_tail(produce_q->q_header, written,
					produce_q_size);
	return written;
}

/*
 * Dequeues data (if available) from the given consume queue. Writes data
 * to the user provided buffer using the provided function.
 * Assumes the queue->mutex has been acquired.
 * Results:
 * VMCI_ERROR_QUEUEPAIR_NODATA if no data was available to dequeue.
 * VMCI_ERROR_INVALID_SIZE, if any queue pointer is outside the queue
 * (as defined by the queue size).
 * VMCI_ERROR_INVALID_ARGS, if an error occured when accessing the buffer.
 * Otherwise the number of bytes dequeued is returned.
 * Side effects:
 * Updates the head pointer of the consume queue.
 */
static ssize_t qp_dequeue_locked(struct vmci_queue *produce_q,
				 struct vmci_queue *consume_q,
				 const u64 consume_q_size,
				 void *buf,
				 size_t buf_size,
				 vmci_memcpy_from_queue_func memcpy_from_queue,
				 bool update_consumer)
{
	s64 buf_ready;
	u64 head;
	size_t read;
	ssize_t result;

	result = qp_map_queue_headers(produce_q, consume_q);
	if (unlikely(result != VMCI_SUCCESS))
		return result;

	buf_ready = vmci_q_header_buf_ready(consume_q->q_header,
					    produce_q->q_header,
					    consume_q_size);
	if (buf_ready == 0)
		return VMCI_ERROR_QUEUEPAIR_NODATA;

	if (buf_ready < VMCI_SUCCESS)
		return (ssize_t) buf_ready;

	read = (size_t) (buf_ready > buf_size ? buf_size : buf_ready);
	head = vmci_q_header_consumer_head(produce_q->q_header);
	if (likely(head + read < consume_q_size)) {
		result = memcpy_from_queue(buf, 0, consume_q, head, read);
	} else {
		/* Head pointer wraps around. */

		const size_t tmp = (size_t) (consume_q_size - head);

		result = memcpy_from_queue(buf, 0, consume_q, head, tmp);
		if (result >= VMCI_SUCCESS)
			result = memcpy_from_queue(buf, tmp, consume_q, 0,
						   read - tmp);

	}

	if (result < VMCI_SUCCESS)
		return result;

	if (update_consumer)
		vmci_q_header_add_consumer_head(produce_q->q_header,
						read, consume_q_size);

	return read;
}

/*
 * vmci_qpair_alloc() - Allocates a queue pair.
 * @qpair:      Pointer for the new vmci_qp struct.
 * @handle:     Handle to track the resource.
 * @produce_qsize:      Desired size of the producer queue.
 * @consume_qsize:      Desired size of the consumer queue.
 * @peer:       ContextID of the peer.
 * @flags:      VMCI flags.
 * @priv_flags: VMCI priviledge flags.
 *
 * This is the client interface for allocating the memory for a
 * vmci_qp structure and then attaching to the underlying
 * queue.  If an error occurs allocating the memory for the
 * vmci_qp structure no attempt is made to attach.  If an
 * error occurs attaching, then the structure is freed.
 */
int vmci_qpair_alloc(struct vmci_qp **qpair,
		     struct vmci_handle *handle,
		     u64 produce_qsize,
		     u64 consume_qsize,
		     u32 peer,
		     u32 flags,
		     u32 priv_flags)
{
	struct vmci_qp *my_qpair;
	int retval;
	struct vmci_handle src = VMCI_INVALID_HANDLE;
	struct vmci_handle dst = vmci_make_handle(peer, VMCI_INVALID_ID);
	enum vmci_route route;
	vmci_event_release_cb wakeup_cb;
	void *client_data;

	/*
	 * Restrict the size of a queuepair.  The device already
	 * enforces a limit on the total amount of memory that can be
	 * allocated to queuepairs for a guest.  However, we try to
	 * allocate this memory before we make the queuepair
	 * allocation hypercall.  On Linux, we allocate each page
	 * separately, which means rather than fail, the guest will
	 * thrash while it tries to allocate, and will become
	 * increasingly unresponsive to the point where it appears to
	 * be hung.  So we place a limit on the size of an individual
	 * queuepair here, and leave the device to enforce the
	 * restriction on total queuepair memory.  (Note that this
	 * doesn't prevent all cases; a user with only this much
	 * physical memory could still get into trouble.)  The error
	 * used by the device is NO_RESOURCES, so use that here too.
	 */

	if (produce_qsize + consume_qsize < max(produce_qsize, consume_qsize) ||
	    produce_qsize + consume_qsize > VMCI_MAX_GUEST_QP_MEMORY)
		return VMCI_ERROR_NO_RESOURCES;

	retval = vmci_route(&src, &dst, false, &route);
	if (retval < VMCI_SUCCESS)
		route = vmci_guest_code_active() ?
		    VMCI_ROUTE_AS_GUEST : VMCI_ROUTE_AS_HOST;

	if (flags & (VMCI_QPFLAG_NONBLOCK | VMCI_QPFLAG_PINNED)) {
		pr_devel("NONBLOCK OR PINNED set");
		return VMCI_ERROR_INVALID_ARGS;
	}

	my_qpair = kzalloc(sizeof(*my_qpair), GFP_KERNEL);
	if (!my_qpair)
		return VMCI_ERROR_NO_MEM;

	my_qpair->produce_q_size = produce_qsize;
	my_qpair->consume_q_size = consume_qsize;
	my_qpair->peer = peer;
	my_qpair->flags = flags;
	my_qpair->priv_flags = priv_flags;

	wakeup_cb = NULL;
	client_data = NULL;

	if (VMCI_ROUTE_AS_HOST == route) {
		my_qpair->guest_endpoint = false;
		if (!(flags & VMCI_QPFLAG_LOCAL)) {
			my_qpair->blocked = 0;
			my_qpair->generation = 0;
			init_waitqueue_head(&my_qpair->event);
			wakeup_cb = qp_wakeup_cb;
			client_data = (void *)my_qpair;
		}
	} else {
		my_qpair->guest_endpoint = true;
	}

	retval = vmci_qp_alloc(handle,
			       &my_qpair->produce_q,
			       my_qpair->produce_q_size,
			       &my_qpair->consume_q,
			       my_qpair->consume_q_size,
			       my_qpair->peer,
			       my_qpair->flags,
			       my_qpair->priv_flags,
			       my_qpair->guest_endpoint,
			       wakeup_cb, client_data);

	if (retval < VMCI_SUCCESS) {
		kfree(my_qpair);
		return retval;
	}

	*qpair = my_qpair;
	my_qpair->handle = *handle;

	return retval;
}
EXPORT_SYMBOL_GPL(vmci_qpair_alloc);

/*
 * vmci_qpair_detach() - Detatches the client from a queue pair.
 * @qpair:      Reference of a pointer to the qpair struct.
 *
 * This is the client interface for detaching from a VMCIQPair.
 * Note that this routine will free the memory allocated for the
 * vmci_qp structure too.
 */
int vmci_qpair_detach(struct vmci_qp **qpair)
{
	int result;
	struct vmci_qp *old_qpair;

	if (!qpair || !(*qpair))
		return VMCI_ERROR_INVALID_ARGS;

	old_qpair = *qpair;
	result = qp_detatch(old_qpair->handle, old_qpair->guest_endpoint);

	/*
	 * The guest can fail to detach for a number of reasons, and
	 * if it does so, it will cleanup the entry (if there is one).
	 * The host can fail too, but it won't cleanup the entry
	 * immediately, it will do that later when the context is
	 * freed.  Either way, we need to release the qpair struct
	 * here; there isn't much the caller can do, and we don't want
	 * to leak.
	 */

	memset(old_qpair, 0, sizeof(*old_qpair));
	old_qpair->handle = VMCI_INVALID_HANDLE;
	old_qpair->peer = VMCI_INVALID_ID;
	kfree(old_qpair);
	*qpair = NULL;

	return result;
}
EXPORT_SYMBOL_GPL(vmci_qpair_detach);

/*
 * vmci_qpair_get_produce_indexes() - Retrieves the indexes of the producer.
 * @qpair:      Pointer to the queue pair struct.
 * @producer_tail:      Reference used for storing producer tail index.
 * @consumer_head:      Reference used for storing the consumer head index.
 *
 * This is the client interface for getting the current indexes of the
 * QPair from the point of the view of the caller as the producer.
 */
int vmci_qpair_get_produce_indexes(const struct vmci_qp *qpair,
				   u64 *producer_tail,
				   u64 *consumer_head)
{
	struct vmci_queue_header *produce_q_header;
	struct vmci_queue_header *consume_q_header;
	int result;

	if (!qpair)
		return VMCI_ERROR_INVALID_ARGS;

	qp_lock(qpair);
	result =
	    qp_get_queue_headers(qpair, &produce_q_header, &consume_q_header);
	if (result == VMCI_SUCCESS)
		vmci_q_header_get_pointers(produce_q_header, consume_q_header,
					   producer_tail, consumer_head);
	qp_unlock(qpair);

	if (result == VMCI_SUCCESS &&
	    ((producer_tail && *producer_tail >= qpair->produce_q_size) ||
	     (consumer_head && *consumer_head >= qpair->produce_q_size)))
		return VMCI_ERROR_INVALID_SIZE;

	return result;
}
EXPORT_SYMBOL_GPL(vmci_qpair_get_produce_indexes);

/*
 * vmci_qpair_get_consume_indexes() - Retrieves the indexes of the comsumer.
 * @qpair:      Pointer to the queue pair struct.
 * @consumer_tail:      Reference used for storing consumer tail index.
 * @producer_head:      Reference used for storing the producer head index.
 *
 * This is the client interface for getting the current indexes of the
 * QPair from the point of the view of the caller as the consumer.
 */
int vmci_qpair_get_consume_indexes(const struct vmci_qp *qpair,
				   u64 *consumer_tail,
				   u64 *producer_head)
{
	struct vmci_queue_header *produce_q_header;
	struct vmci_queue_header *consume_q_header;
	int result;

	if (!qpair)
		return VMCI_ERROR_INVALID_ARGS;

	qp_lock(qpair);
	result =
	    qp_get_queue_headers(qpair, &produce_q_header, &consume_q_header);
	if (result == VMCI_SUCCESS)
		vmci_q_header_get_pointers(consume_q_header, produce_q_header,
					   consumer_tail, producer_head);
	qp_unlock(qpair);

	if (result == VMCI_SUCCESS &&
	    ((consumer_tail && *consumer_tail >= qpair->consume_q_size) ||
	     (producer_head && *producer_head >= qpair->consume_q_size)))
		return VMCI_ERROR_INVALID_SIZE;

	return result;
}
EXPORT_SYMBOL_GPL(vmci_qpair_get_consume_indexes);

/*
 * vmci_qpair_produce_free_space() - Retrieves free space in producer queue.
 * @qpair:      Pointer to the queue pair struct.
 *
 * This is the client interface for getting the amount of free
 * space in the QPair from the point of the view of the caller as
 * the producer which is the common case.  Returns < 0 if err, else
 * available bytes into which data can be enqueued if > 0.
 */
s64 vmci_qpair_produce_free_space(const struct vmci_qp *qpair)
{
	struct vmci_queue_header *produce_q_header;
	struct vmci_queue_header *consume_q_header;
	s64 result;

	if (!qpair)
		return VMCI_ERROR_INVALID_ARGS;

	qp_lock(qpair);
	result =
	    qp_get_queue_headers(qpair, &produce_q_header, &consume_q_header);
	if (result == VMCI_SUCCESS)
		result = vmci_q_header_free_space(produce_q_header,
						  consume_q_header,
						  qpair->produce_q_size);
	else
		result = 0;

	qp_unlock(qpair);

	return result;
}
EXPORT_SYMBOL_GPL(vmci_qpair_produce_free_space);

/*
 * vmci_qpair_consume_free_space() - Retrieves free space in consumer queue.
 * @qpair:      Pointer to the queue pair struct.
 *
 * This is the client interface for getting the amount of free
 * space in the QPair from the point of the view of the caller as
 * the consumer which is not the common case.  Returns < 0 if err, else
 * available bytes into which data can be enqueued if > 0.
 */
s64 vmci_qpair_consume_free_space(const struct vmci_qp *qpair)
{
	struct vmci_queue_header *produce_q_header;
	struct vmci_queue_header *consume_q_header;
	s64 result;

	if (!qpair)
		return VMCI_ERROR_INVALID_ARGS;

	qp_lock(qpair);
	result =
	    qp_get_queue_headers(qpair, &produce_q_header, &consume_q_header);
	if (result == VMCI_SUCCESS)
		result = vmci_q_header_free_space(consume_q_header,
						  produce_q_header,
						  qpair->consume_q_size);
	else
		result = 0;

	qp_unlock(qpair);

	return result;
}
EXPORT_SYMBOL_GPL(vmci_qpair_consume_free_space);

/*
 * vmci_qpair_produce_buf_ready() - Gets bytes ready to read from
 * producer queue.
 * @qpair:      Pointer to the queue pair struct.
 *
 * This is the client interface for getting the amount of
 * enqueued data in the QPair from the point of the view of the
 * caller as the producer which is not the common case.  Returns < 0 if err,
 * else available bytes that may be read.
 */
s64 vmci_qpair_produce_buf_ready(const struct vmci_qp *qpair)
{
	struct vmci_queue_header *produce_q_header;
	struct vmci_queue_header *consume_q_header;
	s64 result;

	if (!qpair)
		return VMCI_ERROR_INVALID_ARGS;

	qp_lock(qpair);
	result =
	    qp_get_queue_headers(qpair, &produce_q_header, &consume_q_header);
	if (result == VMCI_SUCCESS)
		result = vmci_q_header_buf_ready(produce_q_header,
						 consume_q_header,
						 qpair->produce_q_size);
	else
		result = 0;

	qp_unlock(qpair);

	return result;
}
EXPORT_SYMBOL_GPL(vmci_qpair_produce_buf_ready);

/*
 * vmci_qpair_consume_buf_ready() - Gets bytes ready to read from
 * consumer queue.
 * @qpair:      Pointer to the queue pair struct.
 *
 * This is the client interface for getting the amount of
 * enqueued data in the QPair from the point of the view of the
 * caller as the consumer which is the normal case.  Returns < 0 if err,
 * else available bytes that may be read.
 */
s64 vmci_qpair_consume_buf_ready(const struct vmci_qp *qpair)
{
	struct vmci_queue_header *produce_q_header;
	struct vmci_queue_header *consume_q_header;
	s64 result;

	if (!qpair)
		return VMCI_ERROR_INVALID_ARGS;

	qp_lock(qpair);
	result =
	    qp_get_queue_headers(qpair, &produce_q_header, &consume_q_header);
	if (result == VMCI_SUCCESS)
		result = vmci_q_header_buf_ready(consume_q_header,
						 produce_q_header,
						 qpair->consume_q_size);
	else
		result = 0;

	qp_unlock(qpair);

	return result;
}
EXPORT_SYMBOL_GPL(vmci_qpair_consume_buf_ready);

/*
 * vmci_qpair_enqueue() - Throw data on the queue.
 * @qpair:      Pointer to the queue pair struct.
 * @buf:        Pointer to buffer containing data
 * @buf_size:   Length of buffer.
 * @buf_type:   Buffer type (Unused).
 *
 * This is the client interface for enqueueing data into the queue.
 * Returns number of bytes enqueued or < 0 on error.
 */
ssize_t vmci_qpair_enqueue(struct vmci_qp *qpair,
			   const void *buf,
			   size_t buf_size,
			   int buf_type)
{
	ssize_t result;

	if (!qpair || !buf)
		return VMCI_ERROR_INVALID_ARGS;

	qp_lock(qpair);

	do {
		result = qp_enqueue_locked(qpair->produce_q,
					   qpair->consume_q,
					   qpair->produce_q_size,
					   buf, buf_size,
					   qp_memcpy_to_queue);

		if (result == VMCI_ERROR_QUEUEPAIR_NOT_READY &&
		    !qp_wait_for_ready_queue(qpair))
			result = VMCI_ERROR_WOULD_BLOCK;

	} while (result == VMCI_ERROR_QUEUEPAIR_NOT_READY);

	qp_unlock(qpair);

	return result;
}
EXPORT_SYMBOL_GPL(vmci_qpair_enqueue);

/*
 * vmci_qpair_dequeue() - Get data from the queue.
 * @qpair:      Pointer to the queue pair struct.
 * @buf:        Pointer to buffer for the data
 * @buf_size:   Length of buffer.
 * @buf_type:   Buffer type (Unused).
 *
 * This is the client interface for dequeueing data from the queue.
 * Returns number of bytes dequeued or < 0 on error.
 */
ssize_t vmci_qpair_dequeue(struct vmci_qp *qpair,
			   void *buf,
			   size_t buf_size,
			   int buf_type)
{
	ssize_t result;

	if (!qpair || !buf)
		return VMCI_ERROR_INVALID_ARGS;

	qp_lock(qpair);

	do {
		result = qp_dequeue_locked(qpair->produce_q,
					   qpair->consume_q,
					   qpair->consume_q_size,
					   buf, buf_size,
					   qp_memcpy_from_queue, true);

		if (result == VMCI_ERROR_QUEUEPAIR_NOT_READY &&
		    !qp_wait_for_ready_queue(qpair))
			result = VMCI_ERROR_WOULD_BLOCK;

	} while (result == VMCI_ERROR_QUEUEPAIR_NOT_READY);

	qp_unlock(qpair);

	return result;
}
EXPORT_SYMBOL_GPL(vmci_qpair_dequeue);

/*
 * vmci_qpair_peek() - Peek at the data in the queue.
 * @qpair:      Pointer to the queue pair struct.
 * @buf:        Pointer to buffer for the data
 * @buf_size:   Length of buffer.
 * @buf_type:   Buffer type (Unused on Linux).
 *
 * This is the client interface for peeking into a queue.  (I.e.,
 * copy data from the queue without updating the head pointer.)
 * Returns number of bytes dequeued or < 0 on error.
 */
ssize_t vmci_qpair_peek(struct vmci_qp *qpair,
			void *buf,
			size_t buf_size,
			int buf_type)
{
	ssize_t result;

	if (!qpair || !buf)
		return VMCI_ERROR_INVALID_ARGS;

	qp_lock(qpair);

	do {
		result = qp_dequeue_locked(qpair->produce_q,
					   qpair->consume_q,
					   qpair->consume_q_size,
					   buf, buf_size,
					   qp_memcpy_from_queue, false);

		if (result == VMCI_ERROR_QUEUEPAIR_NOT_READY &&
		    !qp_wait_for_ready_queue(qpair))
			result = VMCI_ERROR_WOULD_BLOCK;

	} while (result == VMCI_ERROR_QUEUEPAIR_NOT_READY);

	qp_unlock(qpair);

	return result;
}
EXPORT_SYMBOL_GPL(vmci_qpair_peek);

/*
 * vmci_qpair_enquev() - Throw data on the queue using iov.
 * @qpair:      Pointer to the queue pair struct.
 * @iov:        Pointer to buffer containing data
 * @iov_size:   Length of buffer.
 * @buf_type:   Buffer type (Unused).
 *
 * This is the client interface for enqueueing data into the queue.
 * This function uses IO vectors to handle the work. Returns number
 * of bytes enqueued or < 0 on error.
 */
ssize_t vmci_qpair_enquev(struct vmci_qp *qpair,
			  void *iov,
			  size_t iov_size,
			  int buf_type)
{
	ssize_t result;

	if (!qpair || !iov)
		return VMCI_ERROR_INVALID_ARGS;

	qp_lock(qpair);

	do {
		result = qp_enqueue_locked(qpair->produce_q,
					   qpair->consume_q,
					   qpair->produce_q_size,
					   iov, iov_size,
					   qp_memcpy_to_queue_iov);

		if (result == VMCI_ERROR_QUEUEPAIR_NOT_READY &&
		    !qp_wait_for_ready_queue(qpair))
			result = VMCI_ERROR_WOULD_BLOCK;

	} while (result == VMCI_ERROR_QUEUEPAIR_NOT_READY);

	qp_unlock(qpair);

	return result;
}
EXPORT_SYMBOL_GPL(vmci_qpair_enquev);

/*
 * vmci_qpair_dequev() - Get data from the queue using iov.
 * @qpair:      Pointer to the queue pair struct.
 * @iov:        Pointer to buffer for the data
 * @iov_size:   Length of buffer.
 * @buf_type:   Buffer type (Unused).
 *
 * This is the client interface for dequeueing data from the queue.
 * This function uses IO vectors to handle the work. Returns number
 * of bytes dequeued or < 0 on error.
 */
ssize_t vmci_qpair_dequev(struct vmci_qp *qpair,
			  void *iov,
			  size_t iov_size,
			  int buf_type)
{
	ssize_t result;

	if (!qpair || !iov)
		return VMCI_ERROR_INVALID_ARGS;

	qp_lock(qpair);

	do {
		result = qp_dequeue_locked(qpair->produce_q,
					   qpair->consume_q,
					   qpair->consume_q_size,
					   iov, iov_size,
					   qp_memcpy_from_queue_iov,
					   true);

		if (result == VMCI_ERROR_QUEUEPAIR_NOT_READY &&
		    !qp_wait_for_ready_queue(qpair))
			result = VMCI_ERROR_WOULD_BLOCK;

	} while (result == VMCI_ERROR_QUEUEPAIR_NOT_READY);

	qp_unlock(qpair);

	return result;
}
EXPORT_SYMBOL_GPL(vmci_qpair_dequev);

/*
 * vmci_qpair_peekv() - Peek at the data in the queue using iov.
 * @qpair:      Pointer to the queue pair struct.
 * @iov:        Pointer to buffer for the data
 * @iov_size:   Length of buffer.
 * @buf_type:   Buffer type (Unused on Linux).
 *
 * This is the client interface for peeking into a queue.  (I.e.,
 * copy data from the queue without updating the head pointer.)
 * This function uses IO vectors to handle the work. Returns number
 * of bytes peeked or < 0 on error.
 */
ssize_t vmci_qpair_peekv(struct vmci_qp *qpair,
			 void *iov,
			 size_t iov_size,
			 int buf_type)
{
	ssize_t result;

	if (!qpair || !iov)
		return VMCI_ERROR_INVALID_ARGS;

	qp_lock(qpair);

	do {
		result = qp_dequeue_locked(qpair->produce_q,
					   qpair->consume_q,
					   qpair->consume_q_size,
					   iov, iov_size,
					   qp_memcpy_from_queue_iov,
					   false);

		if (result == VMCI_ERROR_QUEUEPAIR_NOT_READY &&
		    !qp_wait_for_ready_queue(qpair))
			result = VMCI_ERROR_WOULD_BLOCK;

	} while (result == VMCI_ERROR_QUEUEPAIR_NOT_READY);

	qp_unlock(qpair);
	return result;
}
EXPORT_SYMBOL_GPL(vmci_qpair_peekv);<|MERGE_RESOLUTION|>--- conflicted
+++ resolved
@@ -732,19 +732,9 @@
 	int retval;
 	int err = VMCI_SUCCESS;
 
-<<<<<<< HEAD
-	down_write(&current->mm->mmap_sem);
-	retval = get_user_pages(current,
-				current->mm,
-				(uintptr_t) produce_uva,
-				produce_q->kernel_if->num_pages,
-				1, 0,
-				produce_q->kernel_if->u.h.header_page, NULL);
-=======
 	retval = get_user_pages_fast((uintptr_t) produce_uva,
 				     produce_q->kernel_if->num_pages, 1,
 				     produce_q->kernel_if->u.h.header_page);
->>>>>>> d8ec26d7
 	if (retval < produce_q->kernel_if->num_pages) {
 		pr_warn("get_user_pages(produce) failed (retval=%d)", retval);
 		qp_release_pages(produce_q->kernel_if->u.h.header_page,
@@ -753,18 +743,9 @@
 		goto out;
 	}
 
-<<<<<<< HEAD
-	retval = get_user_pages(current,
-				current->mm,
-				(uintptr_t) consume_uva,
-				consume_q->kernel_if->num_pages,
-				1, 0,
-				consume_q->kernel_if->u.h.header_page, NULL);
-=======
 	retval = get_user_pages_fast((uintptr_t) consume_uva,
 				     consume_q->kernel_if->num_pages, 1,
 				     consume_q->kernel_if->u.h.header_page);
->>>>>>> d8ec26d7
 	if (retval < consume_q->kernel_if->num_pages) {
 		pr_warn("get_user_pages(consume) failed (retval=%d)", retval);
 		qp_release_pages(consume_q->kernel_if->u.h.header_page,
