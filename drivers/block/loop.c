/*
 *  linux/drivers/block/loop.c
 *
 *  Written by Theodore Ts'o, 3/29/93
 *
 * Copyright 1993 by Theodore Ts'o.  Redistribution of this file is
 * permitted under the GNU General Public License.
 *
 * DES encryption plus some minor changes by Werner Almesberger, 30-MAY-1993
 * more DES encryption plus IDEA encryption by Nicholas J. Leon, June 20, 1996
 *
 * Modularized and updated for 1.1.16 kernel - Mitch Dsouza 28th May 1994
 * Adapted for 1.3.59 kernel - Andries Brouwer, 1 Feb 1996
 *
 * Fixed do_loop_request() re-entrancy - Vincent.Renardias@waw.com Mar 20, 1997
 *
 * Added devfs support - Richard Gooch <rgooch@atnf.csiro.au> 16-Jan-1998
 *
 * Handle sparse backing files correctly - Kenn Humborg, Jun 28, 1998
 *
 * Loadable modules and other fixes by AK, 1998
 *
 * Make real block number available to downstream transfer functions, enables
 * CBC (and relatives) mode encryption requiring unique IVs per data block.
 * Reed H. Petty, rhp@draper.net
 *
 * Maximum number of loop devices now dynamic via max_loop module parameter.
 * Russell Kroll <rkroll@exploits.org> 19990701
 *
 * Maximum number of loop devices when compiled-in now selectable by passing
 * max_loop=<1-255> to the kernel on boot.
 * Erik I. Bolsø, <eriki@himolde.no>, Oct 31, 1999
 *
 * Completely rewrite request handling to be make_request_fn style and
 * non blocking, pushing work to a helper thread. Lots of fixes from
 * Al Viro too.
 * Jens Axboe <axboe@suse.de>, Nov 2000
 *
 * Support up to 256 loop devices
 * Heinz Mauelshagen <mge@sistina.com>, Feb 2002
 *
 * Support for falling back on the write file operation when the address space
 * operations write_begin is not available on the backing filesystem.
 * Anton Altaparmakov, 16 Feb 2005
 *
 * Still To Fix:
 * - Advisory locking is ignored here.
 * - Should use an own CAP_* category instead of CAP_SYS_ADMIN
 *
 */

#include <linux/module.h>
#include <linux/moduleparam.h>
#include <linux/sched.h>
#include <linux/fs.h>
#include <linux/file.h>
#include <linux/stat.h>
#include <linux/errno.h>
#include <linux/major.h>
#include <linux/wait.h>
#include <linux/blkdev.h>
#include <linux/blkpg.h>
#include <linux/init.h>
#include <linux/swap.h>
#include <linux/slab.h>
#include <linux/compat.h>
#include <linux/suspend.h>
#include <linux/freezer.h>
#include <linux/mutex.h>
#include <linux/writeback.h>
#include <linux/completion.h>
#include <linux/highmem.h>
#include <linux/kthread.h>
#include <linux/splice.h>
#include <linux/sysfs.h>
#include <linux/miscdevice.h>
#include <linux/falloc.h>
#include <linux/uio.h>
#include "loop.h"

#include <linux/uaccess.h>

static DEFINE_IDR(loop_index_idr);
static DEFINE_MUTEX(loop_index_mutex);

static int max_part;
static int part_shift;

static int transfer_xor(struct loop_device *lo, int cmd,
			struct page *raw_page, unsigned raw_off,
			struct page *loop_page, unsigned loop_off,
			int size, sector_t real_block)
{
	char *raw_buf = kmap_atomic(raw_page) + raw_off;
	char *loop_buf = kmap_atomic(loop_page) + loop_off;
	char *in, *out, *key;
	int i, keysize;

	if (cmd == READ) {
		in = raw_buf;
		out = loop_buf;
	} else {
		in = loop_buf;
		out = raw_buf;
	}

	key = lo->lo_encrypt_key;
	keysize = lo->lo_encrypt_key_size;
	for (i = 0; i < size; i++)
		*out++ = *in++ ^ key[(i & 511) % keysize];

	kunmap_atomic(loop_buf);
	kunmap_atomic(raw_buf);
	cond_resched();
	return 0;
}

static int xor_init(struct loop_device *lo, const struct loop_info64 *info)
{
	if (unlikely(info->lo_encrypt_key_size <= 0))
		return -EINVAL;
	return 0;
}

static struct loop_func_table none_funcs = {
	.number = LO_CRYPT_NONE,
}; 

static struct loop_func_table xor_funcs = {
	.number = LO_CRYPT_XOR,
	.transfer = transfer_xor,
	.init = xor_init
}; 

/* xfer_funcs[0] is special - its release function is never called */
static struct loop_func_table *xfer_funcs[MAX_LO_CRYPT] = {
	&none_funcs,
	&xor_funcs
};

static loff_t get_size(loff_t offset, loff_t sizelimit, struct file *file)
{
	loff_t loopsize;

	/* Compute loopsize in bytes */
	loopsize = i_size_read(file->f_mapping->host);
	if (offset > 0)
		loopsize -= offset;
	/* offset is beyond i_size, weird but possible */
	if (loopsize < 0)
		return 0;

	if (sizelimit > 0 && sizelimit < loopsize)
		loopsize = sizelimit;
	/*
	 * Unfortunately, if we want to do I/O on the device,
	 * the number of 512-byte sectors has to fit into a sector_t.
	 */
	return loopsize >> 9;
}

static loff_t get_loop_size(struct loop_device *lo, struct file *file)
{
	return get_size(lo->lo_offset, lo->lo_sizelimit, file);
}

static void __loop_update_dio(struct loop_device *lo, bool dio)
{
	struct file *file = lo->lo_backing_file;
	struct address_space *mapping = file->f_mapping;
	struct inode *inode = mapping->host;
	unsigned short sb_bsize = 0;
	unsigned dio_align = 0;
	bool use_dio;

	if (inode->i_sb->s_bdev) {
		sb_bsize = bdev_logical_block_size(inode->i_sb->s_bdev);
		dio_align = sb_bsize - 1;
	}

	/*
	 * We support direct I/O only if lo_offset is aligned with the
	 * logical I/O size of backing device, and the logical block
	 * size of loop is bigger than the backing device's and the loop
	 * needn't transform transfer.
	 *
	 * TODO: the above condition may be loosed in the future, and
	 * direct I/O may be switched runtime at that time because most
	 * of requests in sane applications should be PAGE_SIZE aligned
	 */
	if (dio) {
		if (queue_logical_block_size(lo->lo_queue) >= sb_bsize &&
				!(lo->lo_offset & dio_align) &&
				mapping->a_ops->direct_IO &&
				!lo->transfer)
			use_dio = true;
		else
			use_dio = false;
	} else {
		use_dio = false;
	}

	if (lo->use_dio == use_dio)
		return;

	/* flush dirty pages before changing direct IO */
	vfs_fsync(file, 0);

	/*
	 * The flag of LO_FLAGS_DIRECT_IO is handled similarly with
	 * LO_FLAGS_READ_ONLY, both are set from kernel, and losetup
	 * will get updated by ioctl(LOOP_GET_STATUS)
	 */
	blk_mq_freeze_queue(lo->lo_queue);
	lo->use_dio = use_dio;
	if (use_dio) {
		queue_flag_clear_unlocked(QUEUE_FLAG_NOMERGES, lo->lo_queue);
		lo->lo_flags |= LO_FLAGS_DIRECT_IO;
	} else {
		queue_flag_set_unlocked(QUEUE_FLAG_NOMERGES, lo->lo_queue);
		lo->lo_flags &= ~LO_FLAGS_DIRECT_IO;
	}
	blk_mq_unfreeze_queue(lo->lo_queue);
}

static int
figure_loop_size(struct loop_device *lo, loff_t offset, loff_t sizelimit)
{
	loff_t size = get_size(offset, sizelimit, lo->lo_backing_file);
	sector_t x = (sector_t)size;
	struct block_device *bdev = lo->lo_device;

	if (unlikely((loff_t)x != size))
		return -EFBIG;
	if (lo->lo_offset != offset)
		lo->lo_offset = offset;
	if (lo->lo_sizelimit != sizelimit)
		lo->lo_sizelimit = sizelimit;
	set_capacity(lo->lo_disk, x);
	bd_set_size(bdev, (loff_t)get_capacity(bdev->bd_disk) << 9);
	/* let user-space know about the new size */
	kobject_uevent(&disk_to_dev(bdev->bd_disk)->kobj, KOBJ_CHANGE);
	return 0;
}

static inline int
lo_do_transfer(struct loop_device *lo, int cmd,
	       struct page *rpage, unsigned roffs,
	       struct page *lpage, unsigned loffs,
	       int size, sector_t rblock)
{
	int ret;

	ret = lo->transfer(lo, cmd, rpage, roffs, lpage, loffs, size, rblock);
	if (likely(!ret))
		return 0;

	printk_ratelimited(KERN_ERR
		"loop: Transfer error at byte offset %llu, length %i.\n",
		(unsigned long long)rblock << 9, size);
	return ret;
}

static int lo_write_bvec(struct file *file, struct bio_vec *bvec, loff_t *ppos)
{
	struct iov_iter i;
	ssize_t bw;

	iov_iter_bvec(&i, ITER_BVEC, bvec, 1, bvec->bv_len);

	file_start_write(file);
	bw = vfs_iter_write(file, &i, ppos, 0);
	file_end_write(file);

	if (likely(bw ==  bvec->bv_len))
		return 0;

	printk_ratelimited(KERN_ERR
		"loop: Write error at byte offset %llu, length %i.\n",
		(unsigned long long)*ppos, bvec->bv_len);
	if (bw >= 0)
		bw = -EIO;
	return bw;
}

static int lo_write_simple(struct loop_device *lo, struct request *rq,
		loff_t pos)
{
	struct bio_vec bvec;
	struct req_iterator iter;
	int ret = 0;

	rq_for_each_segment(bvec, rq, iter) {
		ret = lo_write_bvec(lo->lo_backing_file, &bvec, &pos);
		if (ret < 0)
			break;
		cond_resched();
	}

	return ret;
}

/*
 * This is the slow, transforming version that needs to double buffer the
 * data as it cannot do the transformations in place without having direct
 * access to the destination pages of the backing file.
 */
static int lo_write_transfer(struct loop_device *lo, struct request *rq,
		loff_t pos)
{
	struct bio_vec bvec, b;
	struct req_iterator iter;
	struct page *page;
	int ret = 0;

	page = alloc_page(GFP_NOIO);
	if (unlikely(!page))
		return -ENOMEM;

	rq_for_each_segment(bvec, rq, iter) {
		ret = lo_do_transfer(lo, WRITE, page, 0, bvec.bv_page,
			bvec.bv_offset, bvec.bv_len, pos >> 9);
		if (unlikely(ret))
			break;

		b.bv_page = page;
		b.bv_offset = 0;
		b.bv_len = bvec.bv_len;
		ret = lo_write_bvec(lo->lo_backing_file, &b, &pos);
		if (ret < 0)
			break;
	}

	__free_page(page);
	return ret;
}

static int lo_read_simple(struct loop_device *lo, struct request *rq,
		loff_t pos)
{
	struct bio_vec bvec;
	struct req_iterator iter;
	struct iov_iter i;
	ssize_t len;

	rq_for_each_segment(bvec, rq, iter) {
		iov_iter_bvec(&i, ITER_BVEC, &bvec, 1, bvec.bv_len);
		len = vfs_iter_read(lo->lo_backing_file, &i, &pos, 0);
		if (len < 0)
			return len;

		flush_dcache_page(bvec.bv_page);

		if (len != bvec.bv_len) {
			struct bio *bio;

			__rq_for_each_bio(bio, rq)
				zero_fill_bio(bio);
			break;
		}
		cond_resched();
	}

	return 0;
}

static int lo_read_transfer(struct loop_device *lo, struct request *rq,
		loff_t pos)
{
	struct bio_vec bvec, b;
	struct req_iterator iter;
	struct iov_iter i;
	struct page *page;
	ssize_t len;
	int ret = 0;

	page = alloc_page(GFP_NOIO);
	if (unlikely(!page))
		return -ENOMEM;

	rq_for_each_segment(bvec, rq, iter) {
		loff_t offset = pos;

		b.bv_page = page;
		b.bv_offset = 0;
		b.bv_len = bvec.bv_len;

		iov_iter_bvec(&i, ITER_BVEC, &b, 1, b.bv_len);
		len = vfs_iter_read(lo->lo_backing_file, &i, &pos, 0);
		if (len < 0) {
			ret = len;
			goto out_free_page;
		}

		ret = lo_do_transfer(lo, READ, page, 0, bvec.bv_page,
			bvec.bv_offset, len, offset >> 9);
		if (ret)
			goto out_free_page;

		flush_dcache_page(bvec.bv_page);

		if (len != bvec.bv_len) {
			struct bio *bio;

			__rq_for_each_bio(bio, rq)
				zero_fill_bio(bio);
			break;
		}
	}

	ret = 0;
out_free_page:
	__free_page(page);
	return ret;
}

static int lo_discard(struct loop_device *lo, struct request *rq, loff_t pos)
{
	/*
	 * We use punch hole to reclaim the free space used by the
	 * image a.k.a. discard. However we do not support discard if
	 * encryption is enabled, because it may give an attacker
	 * useful information.
	 */
	struct file *file = lo->lo_backing_file;
	int mode = FALLOC_FL_PUNCH_HOLE | FALLOC_FL_KEEP_SIZE;
	int ret;

	if ((!file->f_op->fallocate) || lo->lo_encrypt_key_size) {
		ret = -EOPNOTSUPP;
		goto out;
	}

	ret = file->f_op->fallocate(file, mode, pos, blk_rq_bytes(rq));
	if (unlikely(ret && ret != -EINVAL && ret != -EOPNOTSUPP))
		ret = -EIO;
 out:
	return ret;
}

static int lo_req_flush(struct loop_device *lo, struct request *rq)
{
	struct file *file = lo->lo_backing_file;
	int ret = vfs_fsync(file, 0);
	if (unlikely(ret && ret != -EINVAL))
		ret = -EIO;

	return ret;
}

static void lo_complete_rq(struct request *rq)
{
	struct loop_cmd *cmd = blk_mq_rq_to_pdu(rq);

	if (unlikely(req_op(cmd->rq) == REQ_OP_READ && cmd->use_aio &&
		     cmd->ret >= 0 && cmd->ret < blk_rq_bytes(cmd->rq))) {
		struct bio *bio = cmd->rq->bio;

		bio_advance(bio, cmd->ret);
		zero_fill_bio(bio);
	}

	blk_mq_end_request(rq, cmd->ret < 0 ? BLK_STS_IOERR : BLK_STS_OK);
}

static void lo_rw_aio_do_completion(struct loop_cmd *cmd)
{
	if (!atomic_dec_and_test(&cmd->ref))
		return;
	kfree(cmd->bvec);
	cmd->bvec = NULL;
	blk_mq_complete_request(cmd->rq);
}

static void lo_rw_aio_complete(struct kiocb *iocb, long ret, long ret2)
{
	struct loop_cmd *cmd = container_of(iocb, struct loop_cmd, iocb);

	cmd->ret = ret;
	lo_rw_aio_do_completion(cmd);
}

static int lo_rw_aio(struct loop_device *lo, struct loop_cmd *cmd,
		     loff_t pos, bool rw)
{
	struct iov_iter iter;
	struct bio_vec *bvec;
	struct request *rq = cmd->rq;
	struct bio *bio = rq->bio;
	struct file *file = lo->lo_backing_file;
	unsigned int offset;
	int segments = 0;
	int ret;

	if (rq->bio != rq->biotail) {
		struct req_iterator iter;
		struct bio_vec tmp;

		__rq_for_each_bio(bio, rq)
			segments += bio_segments(bio);
		bvec = kmalloc(sizeof(struct bio_vec) * segments, GFP_NOIO);
		if (!bvec)
			return -EIO;
		cmd->bvec = bvec;

		/*
		 * The bios of the request may be started from the middle of
		 * the 'bvec' because of bio splitting, so we can't directly
		 * copy bio->bi_iov_vec to new bvec. The rq_for_each_segment
		 * API will take care of all details for us.
		 */
		rq_for_each_segment(tmp, rq, iter) {
			*bvec = tmp;
			bvec++;
		}
		bvec = cmd->bvec;
		offset = 0;
	} else {
		/*
		 * Same here, this bio may be started from the middle of the
		 * 'bvec' because of bio splitting, so offset from the bvec
		 * must be passed to iov iterator
		 */
		offset = bio->bi_iter.bi_bvec_done;
		bvec = __bvec_iter_bvec(bio->bi_io_vec, bio->bi_iter);
		segments = bio_segments(bio);
	}
	atomic_set(&cmd->ref, 2);

	iov_iter_bvec(&iter, ITER_BVEC | rw, bvec,
		      segments, blk_rq_bytes(rq));
	iter.iov_offset = offset;

	cmd->iocb.ki_pos = pos;
	cmd->iocb.ki_filp = file;
	cmd->iocb.ki_complete = lo_rw_aio_complete;
	cmd->iocb.ki_flags = IOCB_DIRECT;

	if (rw == WRITE)
		ret = call_write_iter(file, &cmd->iocb, &iter);
	else
		ret = call_read_iter(file, &cmd->iocb, &iter);

	lo_rw_aio_do_completion(cmd);

	if (ret != -EIOCBQUEUED)
		cmd->iocb.ki_complete(&cmd->iocb, ret, 0);
	return 0;
}

static int do_req_filebacked(struct loop_device *lo, struct request *rq)
{
	struct loop_cmd *cmd = blk_mq_rq_to_pdu(rq);
	loff_t pos = ((loff_t) blk_rq_pos(rq) << 9) + lo->lo_offset;

	/*
	 * lo_write_simple and lo_read_simple should have been covered
	 * by io submit style function like lo_rw_aio(), one blocker
	 * is that lo_read_simple() need to call flush_dcache_page after
	 * the page is written from kernel, and it isn't easy to handle
	 * this in io submit style function which submits all segments
	 * of the req at one time. And direct read IO doesn't need to
	 * run flush_dcache_page().
	 */
	switch (req_op(rq)) {
	case REQ_OP_FLUSH:
		return lo_req_flush(lo, rq);
	case REQ_OP_DISCARD:
	case REQ_OP_WRITE_ZEROES:
		return lo_discard(lo, rq, pos);
	case REQ_OP_WRITE:
		if (lo->transfer)
			return lo_write_transfer(lo, rq, pos);
		else if (cmd->use_aio)
			return lo_rw_aio(lo, cmd, pos, WRITE);
		else
			return lo_write_simple(lo, rq, pos);
	case REQ_OP_READ:
		if (lo->transfer)
			return lo_read_transfer(lo, rq, pos);
		else if (cmd->use_aio)
			return lo_rw_aio(lo, cmd, pos, READ);
		else
			return lo_read_simple(lo, rq, pos);
	default:
		WARN_ON_ONCE(1);
		return -EIO;
		break;
	}
}

static inline void loop_update_dio(struct loop_device *lo)
{
	__loop_update_dio(lo, io_is_direct(lo->lo_backing_file) |
			lo->use_dio);
}

static void loop_reread_partitions(struct loop_device *lo,
				   struct block_device *bdev)
{
	int rc;

	/*
	 * bd_mutex has been held already in release path, so don't
	 * acquire it if this function is called in such case.
	 *
	 * If the reread partition isn't from release path, lo_refcnt
	 * must be at least one and it can only become zero when the
	 * current holder is released.
	 */
	if (!atomic_read(&lo->lo_refcnt))
		rc = __blkdev_reread_part(bdev);
	else
		rc = blkdev_reread_part(bdev);
	if (rc)
		pr_warn("%s: partition scan of loop%d (%s) failed (rc=%d)\n",
			__func__, lo->lo_number, lo->lo_file_name, rc);
}

/*
 * loop_change_fd switched the backing store of a loopback device to
 * a new file. This is useful for operating system installers to free up
 * the original file and in High Availability environments to switch to
 * an alternative location for the content in case of server meltdown.
 * This can only work if the loop device is used read-only, and if the
 * new backing store is the same size and type as the old backing store.
 */
static int loop_change_fd(struct loop_device *lo, struct block_device *bdev,
			  unsigned int arg)
{
	struct file	*file, *old_file;
	struct inode	*inode;
	int		error;

	error = -ENXIO;
	if (lo->lo_state != Lo_bound)
		goto out;

	/* the loop device has to be read-only */
	error = -EINVAL;
	if (!(lo->lo_flags & LO_FLAGS_READ_ONLY))
		goto out;

	error = -EBADF;
	file = fget(arg);
	if (!file)
		goto out;

	inode = file->f_mapping->host;
	old_file = lo->lo_backing_file;

	error = -EINVAL;

	if (!S_ISREG(inode->i_mode) && !S_ISBLK(inode->i_mode))
		goto out_putf;

	/* size of the new backing store needs to be the same */
	if (get_loop_size(lo, file) != get_loop_size(lo, old_file))
		goto out_putf;

	/* and ... switch */
	blk_mq_freeze_queue(lo->lo_queue);
	mapping_set_gfp_mask(old_file->f_mapping, lo->old_gfp_mask);
	lo->lo_backing_file = file;
	lo->old_gfp_mask = mapping_gfp_mask(file->f_mapping);
	mapping_set_gfp_mask(file->f_mapping,
			     lo->old_gfp_mask & ~(__GFP_IO|__GFP_FS));
	loop_update_dio(lo);
	blk_mq_unfreeze_queue(lo->lo_queue);

	fput(old_file);
	if (lo->lo_flags & LO_FLAGS_PARTSCAN)
		loop_reread_partitions(lo, bdev);
	return 0;

 out_putf:
	fput(file);
 out:
	return error;
}

static inline int is_loop_device(struct file *file)
{
	struct inode *i = file->f_mapping->host;

	return i && S_ISBLK(i->i_mode) && MAJOR(i->i_rdev) == LOOP_MAJOR;
}

/* loop sysfs attributes */

static ssize_t loop_attr_show(struct device *dev, char *page,
			      ssize_t (*callback)(struct loop_device *, char *))
{
	struct gendisk *disk = dev_to_disk(dev);
	struct loop_device *lo = disk->private_data;

	return callback(lo, page);
}

#define LOOP_ATTR_RO(_name)						\
static ssize_t loop_attr_##_name##_show(struct loop_device *, char *);	\
static ssize_t loop_attr_do_show_##_name(struct device *d,		\
				struct device_attribute *attr, char *b)	\
{									\
	return loop_attr_show(d, b, loop_attr_##_name##_show);		\
}									\
static struct device_attribute loop_attr_##_name =			\
	__ATTR(_name, S_IRUGO, loop_attr_do_show_##_name, NULL);

static ssize_t loop_attr_backing_file_show(struct loop_device *lo, char *buf)
{
	ssize_t ret;
	char *p = NULL;

	spin_lock_irq(&lo->lo_lock);
	if (lo->lo_backing_file)
		p = file_path(lo->lo_backing_file, buf, PAGE_SIZE - 1);
	spin_unlock_irq(&lo->lo_lock);

	if (IS_ERR_OR_NULL(p))
		ret = PTR_ERR(p);
	else {
		ret = strlen(p);
		memmove(buf, p, ret);
		buf[ret++] = '\n';
		buf[ret] = 0;
	}

	return ret;
}

static ssize_t loop_attr_offset_show(struct loop_device *lo, char *buf)
{
	return sprintf(buf, "%llu\n", (unsigned long long)lo->lo_offset);
}

static ssize_t loop_attr_sizelimit_show(struct loop_device *lo, char *buf)
{
	return sprintf(buf, "%llu\n", (unsigned long long)lo->lo_sizelimit);
}

static ssize_t loop_attr_autoclear_show(struct loop_device *lo, char *buf)
{
	int autoclear = (lo->lo_flags & LO_FLAGS_AUTOCLEAR);

	return sprintf(buf, "%s\n", autoclear ? "1" : "0");
}

static ssize_t loop_attr_partscan_show(struct loop_device *lo, char *buf)
{
	int partscan = (lo->lo_flags & LO_FLAGS_PARTSCAN);

	return sprintf(buf, "%s\n", partscan ? "1" : "0");
}

static ssize_t loop_attr_dio_show(struct loop_device *lo, char *buf)
{
	int dio = (lo->lo_flags & LO_FLAGS_DIRECT_IO);

	return sprintf(buf, "%s\n", dio ? "1" : "0");
}

LOOP_ATTR_RO(backing_file);
LOOP_ATTR_RO(offset);
LOOP_ATTR_RO(sizelimit);
LOOP_ATTR_RO(autoclear);
LOOP_ATTR_RO(partscan);
LOOP_ATTR_RO(dio);

static struct attribute *loop_attrs[] = {
	&loop_attr_backing_file.attr,
	&loop_attr_offset.attr,
	&loop_attr_sizelimit.attr,
	&loop_attr_autoclear.attr,
	&loop_attr_partscan.attr,
	&loop_attr_dio.attr,
	NULL,
};

static struct attribute_group loop_attribute_group = {
	.name = "loop",
	.attrs= loop_attrs,
};

static int loop_sysfs_init(struct loop_device *lo)
{
	return sysfs_create_group(&disk_to_dev(lo->lo_disk)->kobj,
				  &loop_attribute_group);
}

static void loop_sysfs_exit(struct loop_device *lo)
{
	sysfs_remove_group(&disk_to_dev(lo->lo_disk)->kobj,
			   &loop_attribute_group);
}

static void loop_config_discard(struct loop_device *lo)
{
	struct file *file = lo->lo_backing_file;
	struct inode *inode = file->f_mapping->host;
	struct request_queue *q = lo->lo_queue;

	/*
	 * We use punch hole to reclaim the free space used by the
	 * image a.k.a. discard. However we do not support discard if
	 * encryption is enabled, because it may give an attacker
	 * useful information.
	 */
	if ((!file->f_op->fallocate) ||
	    lo->lo_encrypt_key_size) {
		q->limits.discard_granularity = 0;
		q->limits.discard_alignment = 0;
		blk_queue_max_discard_sectors(q, 0);
		blk_queue_max_write_zeroes_sectors(q, 0);
		queue_flag_clear_unlocked(QUEUE_FLAG_DISCARD, q);
		return;
	}

	q->limits.discard_granularity = inode->i_sb->s_blocksize;
	q->limits.discard_alignment = 0;

	blk_queue_max_discard_sectors(q, UINT_MAX >> 9);
	blk_queue_max_write_zeroes_sectors(q, UINT_MAX >> 9);
	queue_flag_set_unlocked(QUEUE_FLAG_DISCARD, q);
}

static void loop_unprepare_queue(struct loop_device *lo)
{
	kthread_flush_worker(&lo->worker);
	kthread_stop(lo->worker_task);
}

static int loop_kthread_worker_fn(void *worker_ptr)
{
	current->flags |= PF_LESS_THROTTLE;
	return kthread_worker_fn(worker_ptr);
}

static int loop_prepare_queue(struct loop_device *lo)
{
	kthread_init_worker(&lo->worker);
	lo->worker_task = kthread_run(loop_kthread_worker_fn,
			&lo->worker, "loop%d", lo->lo_number);
	if (IS_ERR(lo->worker_task))
		return -ENOMEM;
	set_user_nice(lo->worker_task, MIN_NICE);
	return 0;
}

static int loop_set_fd(struct loop_device *lo, fmode_t mode,
		       struct block_device *bdev, unsigned int arg)
{
	struct file	*file, *f;
	struct inode	*inode;
	struct address_space *mapping;
	int		lo_flags = 0;
	int		error;
	loff_t		size;

	/* This is safe, since we have a reference from open(). */
	__module_get(THIS_MODULE);

	error = -EBADF;
	file = fget(arg);
	if (!file)
		goto out;

	error = -EBUSY;
	if (lo->lo_state != Lo_unbound)
		goto out_putf;

	/* Avoid recursion */
	f = file;
	while (is_loop_device(f)) {
		struct loop_device *l;

		if (f->f_mapping->host->i_bdev == bdev)
			goto out_putf;

		l = f->f_mapping->host->i_bdev->bd_disk->private_data;
		if (l->lo_state == Lo_unbound) {
			error = -EINVAL;
			goto out_putf;
		}
		f = l->lo_backing_file;
	}

	mapping = file->f_mapping;
	inode = mapping->host;

	error = -EINVAL;
	if (!S_ISREG(inode->i_mode) && !S_ISBLK(inode->i_mode))
		goto out_putf;

	if (!(file->f_mode & FMODE_WRITE) || !(mode & FMODE_WRITE) ||
	    !file->f_op->write_iter)
		lo_flags |= LO_FLAGS_READ_ONLY;

	error = -EFBIG;
	size = get_loop_size(lo, file);
	if ((loff_t)(sector_t)size != size)
		goto out_putf;
	error = loop_prepare_queue(lo);
	if (error)
		goto out_putf;

	error = 0;

	set_device_ro(bdev, (lo_flags & LO_FLAGS_READ_ONLY) != 0);

	lo->use_dio = false;
<<<<<<< HEAD
	lo->lo_blocksize = lo_blocksize;
=======
>>>>>>> 175206cf
	lo->lo_device = bdev;
	lo->lo_flags = lo_flags;
	lo->lo_backing_file = file;
	lo->transfer = NULL;
	lo->ioctl = NULL;
	lo->lo_sizelimit = 0;
	lo->old_gfp_mask = mapping_gfp_mask(mapping);
	mapping_set_gfp_mask(mapping, lo->old_gfp_mask & ~(__GFP_IO|__GFP_FS));

	if (!(lo_flags & LO_FLAGS_READ_ONLY) && file->f_op->fsync)
		blk_queue_write_cache(lo->lo_queue, true, false);

	loop_update_dio(lo);
	set_capacity(lo->lo_disk, size);
	bd_set_size(bdev, size << 9);
	loop_sysfs_init(lo);
	/* let user-space know about the new size */
	kobject_uevent(&disk_to_dev(bdev->bd_disk)->kobj, KOBJ_CHANGE);

	set_blocksize(bdev, S_ISBLK(inode->i_mode) ?
		      block_size(inode->i_bdev) : PAGE_SIZE);

	lo->lo_state = Lo_bound;
	if (part_shift)
		lo->lo_flags |= LO_FLAGS_PARTSCAN;
	if (lo->lo_flags & LO_FLAGS_PARTSCAN)
		loop_reread_partitions(lo, bdev);

	/* Grab the block_device to prevent its destruction after we
	 * put /dev/loopXX inode. Later in loop_clr_fd() we bdput(bdev).
	 */
	bdgrab(bdev);
	return 0;

 out_putf:
	fput(file);
 out:
	/* This is safe: open() is still holding a reference. */
	module_put(THIS_MODULE);
	return error;
}

static int
loop_release_xfer(struct loop_device *lo)
{
	int err = 0;
	struct loop_func_table *xfer = lo->lo_encryption;

	if (xfer) {
		if (xfer->release)
			err = xfer->release(lo);
		lo->transfer = NULL;
		lo->lo_encryption = NULL;
		module_put(xfer->owner);
	}
	return err;
}

static int
loop_init_xfer(struct loop_device *lo, struct loop_func_table *xfer,
	       const struct loop_info64 *i)
{
	int err = 0;

	if (xfer) {
		struct module *owner = xfer->owner;

		if (!try_module_get(owner))
			return -EINVAL;
		if (xfer->init)
			err = xfer->init(lo, i);
		if (err)
			module_put(owner);
		else
			lo->lo_encryption = xfer;
	}
	return err;
}

static int loop_clr_fd(struct loop_device *lo)
{
	struct file *filp = lo->lo_backing_file;
	gfp_t gfp = lo->old_gfp_mask;
	struct block_device *bdev = lo->lo_device;

	if (lo->lo_state != Lo_bound)
		return -ENXIO;

	/*
	 * If we've explicitly asked to tear down the loop device,
	 * and it has an elevated reference count, set it for auto-teardown when
	 * the last reference goes away. This stops $!~#$@ udev from
	 * preventing teardown because it decided that it needs to run blkid on
	 * the loopback device whenever they appear. xfstests is notorious for
	 * failing tests because blkid via udev races with a losetup
	 * <dev>/do something like mkfs/losetup -d <dev> causing the losetup -d
	 * command to fail with EBUSY.
	 */
	if (atomic_read(&lo->lo_refcnt) > 1) {
		lo->lo_flags |= LO_FLAGS_AUTOCLEAR;
		mutex_unlock(&lo->lo_ctl_mutex);
		return 0;
	}

	if (filp == NULL)
		return -EINVAL;

	/* freeze request queue during the transition */
	blk_mq_freeze_queue(lo->lo_queue);

	spin_lock_irq(&lo->lo_lock);
	lo->lo_state = Lo_rundown;
	lo->lo_backing_file = NULL;
	spin_unlock_irq(&lo->lo_lock);

	loop_release_xfer(lo);
	lo->transfer = NULL;
	lo->ioctl = NULL;
	lo->lo_device = NULL;
	lo->lo_encryption = NULL;
	lo->lo_offset = 0;
	lo->lo_sizelimit = 0;
	lo->lo_encrypt_key_size = 0;
	memset(lo->lo_encrypt_key, 0, LO_KEY_SIZE);
	memset(lo->lo_crypt_name, 0, LO_NAME_SIZE);
	memset(lo->lo_file_name, 0, LO_NAME_SIZE);
	blk_queue_logical_block_size(lo->lo_queue, 512);
	blk_queue_physical_block_size(lo->lo_queue, 512);
	blk_queue_io_min(lo->lo_queue, 512);
	if (bdev) {
		bdput(bdev);
		invalidate_bdev(bdev);
	}
	set_capacity(lo->lo_disk, 0);
	loop_sysfs_exit(lo);
	if (bdev) {
		bd_set_size(bdev, 0);
		/* let user-space know about this change */
		kobject_uevent(&disk_to_dev(bdev->bd_disk)->kobj, KOBJ_CHANGE);
	}
	mapping_set_gfp_mask(filp->f_mapping, gfp);
	lo->lo_state = Lo_unbound;
	/* This is safe: open() is still holding a reference. */
	module_put(THIS_MODULE);
	blk_mq_unfreeze_queue(lo->lo_queue);

	if (lo->lo_flags & LO_FLAGS_PARTSCAN && bdev)
		loop_reread_partitions(lo, bdev);
	lo->lo_flags = 0;
	if (!part_shift)
		lo->lo_disk->flags |= GENHD_FL_NO_PART_SCAN;
	loop_unprepare_queue(lo);
	mutex_unlock(&lo->lo_ctl_mutex);
	/*
	 * Need not hold lo_ctl_mutex to fput backing file.
	 * Calling fput holding lo_ctl_mutex triggers a circular
	 * lock dependency possibility warning as fput can take
	 * bd_mutex which is usually taken before lo_ctl_mutex.
	 */
	fput(filp);
	return 0;
}

static int
loop_set_status(struct loop_device *lo, const struct loop_info64 *info)
{
	int err;
	struct loop_func_table *xfer;
	kuid_t uid = current_uid();

	if (lo->lo_encrypt_key_size &&
	    !uid_eq(lo->lo_key_owner, uid) &&
	    !capable(CAP_SYS_ADMIN))
		return -EPERM;
	if (lo->lo_state != Lo_bound)
		return -ENXIO;
	if ((unsigned int) info->lo_encrypt_key_size > LO_KEY_SIZE)
		return -EINVAL;

	/* I/O need to be drained during transfer transition */
	blk_mq_freeze_queue(lo->lo_queue);

	err = loop_release_xfer(lo);
	if (err)
		goto exit;

	if (info->lo_encrypt_type) {
		unsigned int type = info->lo_encrypt_type;

		if (type >= MAX_LO_CRYPT)
			return -EINVAL;
		xfer = xfer_funcs[type];
		if (xfer == NULL)
			return -EINVAL;
	} else
		xfer = NULL;

	err = loop_init_xfer(lo, xfer, info);
	if (err)
		goto exit;

	if (lo->lo_offset != info->lo_offset ||
	    lo->lo_sizelimit != info->lo_sizelimit) {
		if (figure_loop_size(lo, info->lo_offset, info->lo_sizelimit)) {
			err = -EFBIG;
			goto exit;
		}
	}

	loop_config_discard(lo);

	memcpy(lo->lo_file_name, info->lo_file_name, LO_NAME_SIZE);
	memcpy(lo->lo_crypt_name, info->lo_crypt_name, LO_NAME_SIZE);
	lo->lo_file_name[LO_NAME_SIZE-1] = 0;
	lo->lo_crypt_name[LO_NAME_SIZE-1] = 0;

	if (!xfer)
		xfer = &none_funcs;
	lo->transfer = xfer->transfer;
	lo->ioctl = xfer->ioctl;

	if ((lo->lo_flags & LO_FLAGS_AUTOCLEAR) !=
	     (info->lo_flags & LO_FLAGS_AUTOCLEAR))
		lo->lo_flags ^= LO_FLAGS_AUTOCLEAR;

	lo->lo_encrypt_key_size = info->lo_encrypt_key_size;
	lo->lo_init[0] = info->lo_init[0];
	lo->lo_init[1] = info->lo_init[1];
	if (info->lo_encrypt_key_size) {
		memcpy(lo->lo_encrypt_key, info->lo_encrypt_key,
		       info->lo_encrypt_key_size);
		lo->lo_key_owner = uid;
	}

	/* update dio if lo_offset or transfer is changed */
	__loop_update_dio(lo, lo->use_dio);

 exit:
	blk_mq_unfreeze_queue(lo->lo_queue);

	if (!err && (info->lo_flags & LO_FLAGS_PARTSCAN) &&
	     !(lo->lo_flags & LO_FLAGS_PARTSCAN)) {
		lo->lo_flags |= LO_FLAGS_PARTSCAN;
		lo->lo_disk->flags &= ~GENHD_FL_NO_PART_SCAN;
		loop_reread_partitions(lo, lo->lo_device);
	}

	return err;
}

static int
loop_get_status(struct loop_device *lo, struct loop_info64 *info)
{
	struct file *file = lo->lo_backing_file;
	struct kstat stat;
	int error;

	if (lo->lo_state != Lo_bound)
		return -ENXIO;
	error = vfs_getattr(&file->f_path, &stat,
			    STATX_INO, AT_STATX_SYNC_AS_STAT);
	if (error)
		return error;
	memset(info, 0, sizeof(*info));
	info->lo_number = lo->lo_number;
	info->lo_device = huge_encode_dev(stat.dev);
	info->lo_inode = stat.ino;
	info->lo_rdevice = huge_encode_dev(lo->lo_device ? stat.rdev : stat.dev);
	info->lo_offset = lo->lo_offset;
	info->lo_sizelimit = lo->lo_sizelimit;
	info->lo_flags = lo->lo_flags;
	memcpy(info->lo_file_name, lo->lo_file_name, LO_NAME_SIZE);
	memcpy(info->lo_crypt_name, lo->lo_crypt_name, LO_NAME_SIZE);
	info->lo_encrypt_type =
		lo->lo_encryption ? lo->lo_encryption->number : 0;
	if (lo->lo_encrypt_key_size && capable(CAP_SYS_ADMIN)) {
		info->lo_encrypt_key_size = lo->lo_encrypt_key_size;
		memcpy(info->lo_encrypt_key, lo->lo_encrypt_key,
		       lo->lo_encrypt_key_size);
	}
	return 0;
}

static void
loop_info64_from_old(const struct loop_info *info, struct loop_info64 *info64)
{
	memset(info64, 0, sizeof(*info64));
	info64->lo_number = info->lo_number;
	info64->lo_device = info->lo_device;
	info64->lo_inode = info->lo_inode;
	info64->lo_rdevice = info->lo_rdevice;
	info64->lo_offset = info->lo_offset;
	info64->lo_sizelimit = 0;
	info64->lo_encrypt_type = info->lo_encrypt_type;
	info64->lo_encrypt_key_size = info->lo_encrypt_key_size;
	info64->lo_flags = info->lo_flags;
	info64->lo_init[0] = info->lo_init[0];
	info64->lo_init[1] = info->lo_init[1];
	if (info->lo_encrypt_type == LO_CRYPT_CRYPTOAPI)
		memcpy(info64->lo_crypt_name, info->lo_name, LO_NAME_SIZE);
	else
		memcpy(info64->lo_file_name, info->lo_name, LO_NAME_SIZE);
	memcpy(info64->lo_encrypt_key, info->lo_encrypt_key, LO_KEY_SIZE);
}

static int
loop_info64_to_old(const struct loop_info64 *info64, struct loop_info *info)
{
	memset(info, 0, sizeof(*info));
	info->lo_number = info64->lo_number;
	info->lo_device = info64->lo_device;
	info->lo_inode = info64->lo_inode;
	info->lo_rdevice = info64->lo_rdevice;
	info->lo_offset = info64->lo_offset;
	info->lo_encrypt_type = info64->lo_encrypt_type;
	info->lo_encrypt_key_size = info64->lo_encrypt_key_size;
	info->lo_flags = info64->lo_flags;
	info->lo_init[0] = info64->lo_init[0];
	info->lo_init[1] = info64->lo_init[1];
	if (info->lo_encrypt_type == LO_CRYPT_CRYPTOAPI)
		memcpy(info->lo_name, info64->lo_crypt_name, LO_NAME_SIZE);
	else
		memcpy(info->lo_name, info64->lo_file_name, LO_NAME_SIZE);
	memcpy(info->lo_encrypt_key, info64->lo_encrypt_key, LO_KEY_SIZE);

	/* error in case values were truncated */
	if (info->lo_device != info64->lo_device ||
	    info->lo_rdevice != info64->lo_rdevice ||
	    info->lo_inode != info64->lo_inode ||
	    info->lo_offset != info64->lo_offset)
		return -EOVERFLOW;

	return 0;
}

static int
loop_set_status_old(struct loop_device *lo, const struct loop_info __user *arg)
{
	struct loop_info info;
	struct loop_info64 info64;

	if (copy_from_user(&info, arg, sizeof (struct loop_info)))
		return -EFAULT;
	loop_info64_from_old(&info, &info64);
	return loop_set_status(lo, &info64);
}

static int
loop_set_status64(struct loop_device *lo, const struct loop_info64 __user *arg)
{
	struct loop_info64 info64;

	if (copy_from_user(&info64, arg, sizeof (struct loop_info64)))
		return -EFAULT;
	return loop_set_status(lo, &info64);
}

static int
loop_get_status_old(struct loop_device *lo, struct loop_info __user *arg) {
	struct loop_info info;
	struct loop_info64 info64;
	int err = 0;

	if (!arg)
		err = -EINVAL;
	if (!err)
		err = loop_get_status(lo, &info64);
	if (!err)
		err = loop_info64_to_old(&info64, &info);
	if (!err && copy_to_user(arg, &info, sizeof(info)))
		err = -EFAULT;

	return err;
}

static int
loop_get_status64(struct loop_device *lo, struct loop_info64 __user *arg) {
	struct loop_info64 info64;
	int err = 0;

	if (!arg)
		err = -EINVAL;
	if (!err)
		err = loop_get_status(lo, &info64);
	if (!err && copy_to_user(arg, &info64, sizeof(info64)))
		err = -EFAULT;

	return err;
}

static int loop_set_capacity(struct loop_device *lo)
{
	if (unlikely(lo->lo_state != Lo_bound))
		return -ENXIO;

	return figure_loop_size(lo, lo->lo_offset, lo->lo_sizelimit);
}

static int loop_set_dio(struct loop_device *lo, unsigned long arg)
{
	int error = -ENXIO;
	if (lo->lo_state != Lo_bound)
		goto out;

	__loop_update_dio(lo, !!arg);
	if (lo->use_dio == !!arg)
		return 0;
	error = -EINVAL;
 out:
	return error;
}

static int loop_set_block_size(struct loop_device *lo, unsigned long arg)
{
	if (lo->lo_state != Lo_bound)
		return -ENXIO;

	if (arg < 512 || arg > PAGE_SIZE || !is_power_of_2(arg))
		return -EINVAL;

	blk_mq_freeze_queue(lo->lo_queue);

	blk_queue_logical_block_size(lo->lo_queue, arg);
	blk_queue_physical_block_size(lo->lo_queue, arg);
	blk_queue_io_min(lo->lo_queue, arg);
	loop_update_dio(lo);

	blk_mq_unfreeze_queue(lo->lo_queue);

	return 0;
}

static int lo_ioctl(struct block_device *bdev, fmode_t mode,
	unsigned int cmd, unsigned long arg)
{
	struct loop_device *lo = bdev->bd_disk->private_data;
	int err;

	mutex_lock_nested(&lo->lo_ctl_mutex, 1);
	switch (cmd) {
	case LOOP_SET_FD:
		err = loop_set_fd(lo, mode, bdev, arg);
		break;
	case LOOP_CHANGE_FD:
		err = loop_change_fd(lo, bdev, arg);
		break;
	case LOOP_CLR_FD:
		/* loop_clr_fd would have unlocked lo_ctl_mutex on success */
		err = loop_clr_fd(lo);
		if (!err)
			goto out_unlocked;
		break;
	case LOOP_SET_STATUS:
		err = -EPERM;
		if ((mode & FMODE_WRITE) || capable(CAP_SYS_ADMIN))
			err = loop_set_status_old(lo,
					(struct loop_info __user *)arg);
		break;
	case LOOP_GET_STATUS:
		err = loop_get_status_old(lo, (struct loop_info __user *) arg);
		break;
	case LOOP_SET_STATUS64:
		err = -EPERM;
		if ((mode & FMODE_WRITE) || capable(CAP_SYS_ADMIN))
			err = loop_set_status64(lo,
					(struct loop_info64 __user *) arg);
		break;
	case LOOP_GET_STATUS64:
		err = loop_get_status64(lo, (struct loop_info64 __user *) arg);
		break;
	case LOOP_SET_CAPACITY:
		err = -EPERM;
		if ((mode & FMODE_WRITE) || capable(CAP_SYS_ADMIN))
			err = loop_set_capacity(lo);
		break;
	case LOOP_SET_DIRECT_IO:
		err = -EPERM;
		if ((mode & FMODE_WRITE) || capable(CAP_SYS_ADMIN))
			err = loop_set_dio(lo, arg);
		break;
	case LOOP_SET_BLOCK_SIZE:
		err = -EPERM;
		if ((mode & FMODE_WRITE) || capable(CAP_SYS_ADMIN))
			err = loop_set_block_size(lo, arg);
		break;
	default:
		err = lo->ioctl ? lo->ioctl(lo, cmd, arg) : -EINVAL;
	}
	mutex_unlock(&lo->lo_ctl_mutex);

out_unlocked:
	return err;
}

#ifdef CONFIG_COMPAT
struct compat_loop_info {
	compat_int_t	lo_number;      /* ioctl r/o */
	compat_dev_t	lo_device;      /* ioctl r/o */
	compat_ulong_t	lo_inode;       /* ioctl r/o */
	compat_dev_t	lo_rdevice;     /* ioctl r/o */
	compat_int_t	lo_offset;
	compat_int_t	lo_encrypt_type;
	compat_int_t	lo_encrypt_key_size;    /* ioctl w/o */
	compat_int_t	lo_flags;       /* ioctl r/o */
	char		lo_name[LO_NAME_SIZE];
	unsigned char	lo_encrypt_key[LO_KEY_SIZE]; /* ioctl w/o */
	compat_ulong_t	lo_init[2];
	char		reserved[4];
};

/*
 * Transfer 32-bit compatibility structure in userspace to 64-bit loop info
 * - noinlined to reduce stack space usage in main part of driver
 */
static noinline int
loop_info64_from_compat(const struct compat_loop_info __user *arg,
			struct loop_info64 *info64)
{
	struct compat_loop_info info;

	if (copy_from_user(&info, arg, sizeof(info)))
		return -EFAULT;

	memset(info64, 0, sizeof(*info64));
	info64->lo_number = info.lo_number;
	info64->lo_device = info.lo_device;
	info64->lo_inode = info.lo_inode;
	info64->lo_rdevice = info.lo_rdevice;
	info64->lo_offset = info.lo_offset;
	info64->lo_sizelimit = 0;
	info64->lo_encrypt_type = info.lo_encrypt_type;
	info64->lo_encrypt_key_size = info.lo_encrypt_key_size;
	info64->lo_flags = info.lo_flags;
	info64->lo_init[0] = info.lo_init[0];
	info64->lo_init[1] = info.lo_init[1];
	if (info.lo_encrypt_type == LO_CRYPT_CRYPTOAPI)
		memcpy(info64->lo_crypt_name, info.lo_name, LO_NAME_SIZE);
	else
		memcpy(info64->lo_file_name, info.lo_name, LO_NAME_SIZE);
	memcpy(info64->lo_encrypt_key, info.lo_encrypt_key, LO_KEY_SIZE);
	return 0;
}

/*
 * Transfer 64-bit loop info to 32-bit compatibility structure in userspace
 * - noinlined to reduce stack space usage in main part of driver
 */
static noinline int
loop_info64_to_compat(const struct loop_info64 *info64,
		      struct compat_loop_info __user *arg)
{
	struct compat_loop_info info;

	memset(&info, 0, sizeof(info));
	info.lo_number = info64->lo_number;
	info.lo_device = info64->lo_device;
	info.lo_inode = info64->lo_inode;
	info.lo_rdevice = info64->lo_rdevice;
	info.lo_offset = info64->lo_offset;
	info.lo_encrypt_type = info64->lo_encrypt_type;
	info.lo_encrypt_key_size = info64->lo_encrypt_key_size;
	info.lo_flags = info64->lo_flags;
	info.lo_init[0] = info64->lo_init[0];
	info.lo_init[1] = info64->lo_init[1];
	if (info.lo_encrypt_type == LO_CRYPT_CRYPTOAPI)
		memcpy(info.lo_name, info64->lo_crypt_name, LO_NAME_SIZE);
	else
		memcpy(info.lo_name, info64->lo_file_name, LO_NAME_SIZE);
	memcpy(info.lo_encrypt_key, info64->lo_encrypt_key, LO_KEY_SIZE);

	/* error in case values were truncated */
	if (info.lo_device != info64->lo_device ||
	    info.lo_rdevice != info64->lo_rdevice ||
	    info.lo_inode != info64->lo_inode ||
	    info.lo_offset != info64->lo_offset ||
	    info.lo_init[0] != info64->lo_init[0] ||
	    info.lo_init[1] != info64->lo_init[1])
		return -EOVERFLOW;

	if (copy_to_user(arg, &info, sizeof(info)))
		return -EFAULT;
	return 0;
}

static int
loop_set_status_compat(struct loop_device *lo,
		       const struct compat_loop_info __user *arg)
{
	struct loop_info64 info64;
	int ret;

	ret = loop_info64_from_compat(arg, &info64);
	if (ret < 0)
		return ret;
	return loop_set_status(lo, &info64);
}

static int
loop_get_status_compat(struct loop_device *lo,
		       struct compat_loop_info __user *arg)
{
	struct loop_info64 info64;
	int err = 0;

	if (!arg)
		err = -EINVAL;
	if (!err)
		err = loop_get_status(lo, &info64);
	if (!err)
		err = loop_info64_to_compat(&info64, arg);
	return err;
}

static int lo_compat_ioctl(struct block_device *bdev, fmode_t mode,
			   unsigned int cmd, unsigned long arg)
{
	struct loop_device *lo = bdev->bd_disk->private_data;
	int err;

	switch(cmd) {
	case LOOP_SET_STATUS:
		mutex_lock(&lo->lo_ctl_mutex);
		err = loop_set_status_compat(
			lo, (const struct compat_loop_info __user *) arg);
		mutex_unlock(&lo->lo_ctl_mutex);
		break;
	case LOOP_GET_STATUS:
		mutex_lock(&lo->lo_ctl_mutex);
		err = loop_get_status_compat(
			lo, (struct compat_loop_info __user *) arg);
		mutex_unlock(&lo->lo_ctl_mutex);
		break;
	case LOOP_SET_CAPACITY:
	case LOOP_CLR_FD:
	case LOOP_GET_STATUS64:
	case LOOP_SET_STATUS64:
		arg = (unsigned long) compat_ptr(arg);
	case LOOP_SET_FD:
	case LOOP_CHANGE_FD:
		err = lo_ioctl(bdev, mode, cmd, arg);
		break;
	default:
		err = -ENOIOCTLCMD;
		break;
	}
	return err;
}
#endif

static int lo_open(struct block_device *bdev, fmode_t mode)
{
	struct loop_device *lo;
	int err = 0;

	mutex_lock(&loop_index_mutex);
	lo = bdev->bd_disk->private_data;
	if (!lo) {
		err = -ENXIO;
		goto out;
	}

	atomic_inc(&lo->lo_refcnt);
out:
	mutex_unlock(&loop_index_mutex);
	return err;
}

static void lo_release(struct gendisk *disk, fmode_t mode)
{
	struct loop_device *lo = disk->private_data;
	int err;

	if (atomic_dec_return(&lo->lo_refcnt))
		return;

	mutex_lock(&lo->lo_ctl_mutex);
	if (lo->lo_flags & LO_FLAGS_AUTOCLEAR) {
		/*
		 * In autoclear mode, stop the loop thread
		 * and remove configuration after last close.
		 */
		err = loop_clr_fd(lo);
		if (!err)
			return;
	} else if (lo->lo_state == Lo_bound) {
		/*
		 * Otherwise keep thread (if running) and config,
		 * but flush possible ongoing bios in thread.
		 */
		blk_mq_freeze_queue(lo->lo_queue);
		blk_mq_unfreeze_queue(lo->lo_queue);
	}

	mutex_unlock(&lo->lo_ctl_mutex);
}

static const struct block_device_operations lo_fops = {
	.owner =	THIS_MODULE,
	.open =		lo_open,
	.release =	lo_release,
	.ioctl =	lo_ioctl,
#ifdef CONFIG_COMPAT
	.compat_ioctl =	lo_compat_ioctl,
#endif
};

/*
 * And now the modules code and kernel interface.
 */
static int max_loop;
module_param(max_loop, int, S_IRUGO);
MODULE_PARM_DESC(max_loop, "Maximum number of loop devices");
module_param(max_part, int, S_IRUGO);
MODULE_PARM_DESC(max_part, "Maximum number of partitions per loop device");
MODULE_LICENSE("GPL");
MODULE_ALIAS_BLOCKDEV_MAJOR(LOOP_MAJOR);

int loop_register_transfer(struct loop_func_table *funcs)
{
	unsigned int n = funcs->number;

	if (n >= MAX_LO_CRYPT || xfer_funcs[n])
		return -EINVAL;
	xfer_funcs[n] = funcs;
	return 0;
}

static int unregister_transfer_cb(int id, void *ptr, void *data)
{
	struct loop_device *lo = ptr;
	struct loop_func_table *xfer = data;

	mutex_lock(&lo->lo_ctl_mutex);
	if (lo->lo_encryption == xfer)
		loop_release_xfer(lo);
	mutex_unlock(&lo->lo_ctl_mutex);
	return 0;
}

int loop_unregister_transfer(int number)
{
	unsigned int n = number;
	struct loop_func_table *xfer;

	if (n == 0 || n >= MAX_LO_CRYPT || (xfer = xfer_funcs[n]) == NULL)
		return -EINVAL;

	xfer_funcs[n] = NULL;
	idr_for_each(&loop_index_idr, &unregister_transfer_cb, xfer);
	return 0;
}

EXPORT_SYMBOL(loop_register_transfer);
EXPORT_SYMBOL(loop_unregister_transfer);

static blk_status_t loop_queue_rq(struct blk_mq_hw_ctx *hctx,
		const struct blk_mq_queue_data *bd)
{
	struct loop_cmd *cmd = blk_mq_rq_to_pdu(bd->rq);
	struct loop_device *lo = cmd->rq->q->queuedata;

	blk_mq_start_request(bd->rq);

	if (lo->lo_state != Lo_bound)
		return BLK_STS_IOERR;

	switch (req_op(cmd->rq)) {
	case REQ_OP_FLUSH:
	case REQ_OP_DISCARD:
	case REQ_OP_WRITE_ZEROES:
		cmd->use_aio = false;
		break;
	default:
		cmd->use_aio = lo->use_dio;
		break;
	}

	kthread_queue_work(&lo->worker, &cmd->work);

	return BLK_STS_OK;
}

static void loop_handle_cmd(struct loop_cmd *cmd)
{
	const bool write = op_is_write(req_op(cmd->rq));
	struct loop_device *lo = cmd->rq->q->queuedata;
	int ret = 0;

	if (write && (lo->lo_flags & LO_FLAGS_READ_ONLY)) {
		ret = -EIO;
		goto failed;
	}

	ret = do_req_filebacked(lo, cmd->rq);
 failed:
	/* complete non-aio request */
	if (!cmd->use_aio || ret) {
		cmd->ret = ret ? -EIO : 0;
		blk_mq_complete_request(cmd->rq);
	}
}

static void loop_queue_work(struct kthread_work *work)
{
	struct loop_cmd *cmd =
		container_of(work, struct loop_cmd, work);

	loop_handle_cmd(cmd);
}

static int loop_init_request(struct blk_mq_tag_set *set, struct request *rq,
		unsigned int hctx_idx, unsigned int numa_node)
{
	struct loop_cmd *cmd = blk_mq_rq_to_pdu(rq);

	cmd->rq = rq;
	kthread_init_work(&cmd->work, loop_queue_work);

	return 0;
}

static const struct blk_mq_ops loop_mq_ops = {
	.queue_rq       = loop_queue_rq,
	.init_request	= loop_init_request,
	.complete	= lo_complete_rq,
};

static int loop_add(struct loop_device **l, int i)
{
	struct loop_device *lo;
	struct gendisk *disk;
	int err;

	err = -ENOMEM;
	lo = kzalloc(sizeof(*lo), GFP_KERNEL);
	if (!lo)
		goto out;

	lo->lo_state = Lo_unbound;

	/* allocate id, if @id >= 0, we're requesting that specific id */
	if (i >= 0) {
		err = idr_alloc(&loop_index_idr, lo, i, i + 1, GFP_KERNEL);
		if (err == -ENOSPC)
			err = -EEXIST;
	} else {
		err = idr_alloc(&loop_index_idr, lo, 0, 0, GFP_KERNEL);
	}
	if (err < 0)
		goto out_free_dev;
	i = err;

	err = -ENOMEM;
	lo->tag_set.ops = &loop_mq_ops;
	lo->tag_set.nr_hw_queues = 1;
	lo->tag_set.queue_depth = 128;
	lo->tag_set.numa_node = NUMA_NO_NODE;
	lo->tag_set.cmd_size = sizeof(struct loop_cmd);
	lo->tag_set.flags = BLK_MQ_F_SHOULD_MERGE | BLK_MQ_F_SG_MERGE;
	lo->tag_set.driver_data = lo;

	err = blk_mq_alloc_tag_set(&lo->tag_set);
	if (err)
		goto out_free_idr;

	lo->lo_queue = blk_mq_init_queue(&lo->tag_set);
	if (IS_ERR_OR_NULL(lo->lo_queue)) {
		err = PTR_ERR(lo->lo_queue);
		goto out_cleanup_tags;
	}
	lo->lo_queue->queuedata = lo;

	blk_queue_max_hw_sectors(lo->lo_queue, BLK_DEF_MAX_SECTORS);

	/*
	 * By default, we do buffer IO, so it doesn't make sense to enable
	 * merge because the I/O submitted to backing file is handled page by
	 * page. For directio mode, merge does help to dispatch bigger request
	 * to underlayer disk. We will enable merge once directio is enabled.
	 */
	queue_flag_set_unlocked(QUEUE_FLAG_NOMERGES, lo->lo_queue);

	err = -ENOMEM;
	disk = lo->lo_disk = alloc_disk(1 << part_shift);
	if (!disk)
		goto out_free_queue;

	/*
	 * Disable partition scanning by default. The in-kernel partition
	 * scanning can be requested individually per-device during its
	 * setup. Userspace can always add and remove partitions from all
	 * devices. The needed partition minors are allocated from the
	 * extended minor space, the main loop device numbers will continue
	 * to match the loop minors, regardless of the number of partitions
	 * used.
	 *
	 * If max_part is given, partition scanning is globally enabled for
	 * all loop devices. The minors for the main loop devices will be
	 * multiples of max_part.
	 *
	 * Note: Global-for-all-devices, set-only-at-init, read-only module
	 * parameteters like 'max_loop' and 'max_part' make things needlessly
	 * complicated, are too static, inflexible and may surprise
	 * userspace tools. Parameters like this in general should be avoided.
	 */
	if (!part_shift)
		disk->flags |= GENHD_FL_NO_PART_SCAN;
	disk->flags |= GENHD_FL_EXT_DEVT;
	mutex_init(&lo->lo_ctl_mutex);
	atomic_set(&lo->lo_refcnt, 0);
	lo->lo_number		= i;
	spin_lock_init(&lo->lo_lock);
	disk->major		= LOOP_MAJOR;
	disk->first_minor	= i << part_shift;
	disk->fops		= &lo_fops;
	disk->private_data	= lo;
	disk->queue		= lo->lo_queue;
	sprintf(disk->disk_name, "loop%d", i);
	add_disk(disk);
	*l = lo;
	return lo->lo_number;

out_free_queue:
	blk_cleanup_queue(lo->lo_queue);
out_cleanup_tags:
	blk_mq_free_tag_set(&lo->tag_set);
out_free_idr:
	idr_remove(&loop_index_idr, i);
out_free_dev:
	kfree(lo);
out:
	return err;
}

static void loop_remove(struct loop_device *lo)
{
	blk_cleanup_queue(lo->lo_queue);
	del_gendisk(lo->lo_disk);
	blk_mq_free_tag_set(&lo->tag_set);
	put_disk(lo->lo_disk);
	kfree(lo);
}

static int find_free_cb(int id, void *ptr, void *data)
{
	struct loop_device *lo = ptr;
	struct loop_device **l = data;

	if (lo->lo_state == Lo_unbound) {
		*l = lo;
		return 1;
	}
	return 0;
}

static int loop_lookup(struct loop_device **l, int i)
{
	struct loop_device *lo;
	int ret = -ENODEV;

	if (i < 0) {
		int err;

		err = idr_for_each(&loop_index_idr, &find_free_cb, &lo);
		if (err == 1) {
			*l = lo;
			ret = lo->lo_number;
		}
		goto out;
	}

	/* lookup and return a specific i */
	lo = idr_find(&loop_index_idr, i);
	if (lo) {
		*l = lo;
		ret = lo->lo_number;
	}
out:
	return ret;
}

static struct kobject *loop_probe(dev_t dev, int *part, void *data)
{
	struct loop_device *lo;
	struct kobject *kobj;
	int err;

	mutex_lock(&loop_index_mutex);
	err = loop_lookup(&lo, MINOR(dev) >> part_shift);
	if (err < 0)
		err = loop_add(&lo, MINOR(dev) >> part_shift);
	if (err < 0)
		kobj = NULL;
	else
		kobj = get_disk(lo->lo_disk);
	mutex_unlock(&loop_index_mutex);

	*part = 0;
	return kobj;
}

static long loop_control_ioctl(struct file *file, unsigned int cmd,
			       unsigned long parm)
{
	struct loop_device *lo;
	int ret = -ENOSYS;

	mutex_lock(&loop_index_mutex);
	switch (cmd) {
	case LOOP_CTL_ADD:
		ret = loop_lookup(&lo, parm);
		if (ret >= 0) {
			ret = -EEXIST;
			break;
		}
		ret = loop_add(&lo, parm);
		break;
	case LOOP_CTL_REMOVE:
		ret = loop_lookup(&lo, parm);
		if (ret < 0)
			break;
		mutex_lock(&lo->lo_ctl_mutex);
		if (lo->lo_state != Lo_unbound) {
			ret = -EBUSY;
			mutex_unlock(&lo->lo_ctl_mutex);
			break;
		}
		if (atomic_read(&lo->lo_refcnt) > 0) {
			ret = -EBUSY;
			mutex_unlock(&lo->lo_ctl_mutex);
			break;
		}
		lo->lo_disk->private_data = NULL;
		mutex_unlock(&lo->lo_ctl_mutex);
		idr_remove(&loop_index_idr, lo->lo_number);
		loop_remove(lo);
		break;
	case LOOP_CTL_GET_FREE:
		ret = loop_lookup(&lo, -1);
		if (ret >= 0)
			break;
		ret = loop_add(&lo, -1);
	}
	mutex_unlock(&loop_index_mutex);

	return ret;
}

static const struct file_operations loop_ctl_fops = {
	.open		= nonseekable_open,
	.unlocked_ioctl	= loop_control_ioctl,
	.compat_ioctl	= loop_control_ioctl,
	.owner		= THIS_MODULE,
	.llseek		= noop_llseek,
};

static struct miscdevice loop_misc = {
	.minor		= LOOP_CTRL_MINOR,
	.name		= "loop-control",
	.fops		= &loop_ctl_fops,
};

MODULE_ALIAS_MISCDEV(LOOP_CTRL_MINOR);
MODULE_ALIAS("devname:loop-control");

static int __init loop_init(void)
{
	int i, nr;
	unsigned long range;
	struct loop_device *lo;
	int err;

	part_shift = 0;
	if (max_part > 0) {
		part_shift = fls(max_part);

		/*
		 * Adjust max_part according to part_shift as it is exported
		 * to user space so that user can decide correct minor number
		 * if [s]he want to create more devices.
		 *
		 * Note that -1 is required because partition 0 is reserved
		 * for the whole disk.
		 */
		max_part = (1UL << part_shift) - 1;
	}

	if ((1UL << part_shift) > DISK_MAX_PARTS) {
		err = -EINVAL;
		goto err_out;
	}

	if (max_loop > 1UL << (MINORBITS - part_shift)) {
		err = -EINVAL;
		goto err_out;
	}

	/*
	 * If max_loop is specified, create that many devices upfront.
	 * This also becomes a hard limit. If max_loop is not specified,
	 * create CONFIG_BLK_DEV_LOOP_MIN_COUNT loop devices at module
	 * init time. Loop devices can be requested on-demand with the
	 * /dev/loop-control interface, or be instantiated by accessing
	 * a 'dead' device node.
	 */
	if (max_loop) {
		nr = max_loop;
		range = max_loop << part_shift;
	} else {
		nr = CONFIG_BLK_DEV_LOOP_MIN_COUNT;
		range = 1UL << MINORBITS;
	}

	err = misc_register(&loop_misc);
	if (err < 0)
		goto err_out;


	if (register_blkdev(LOOP_MAJOR, "loop")) {
		err = -EIO;
		goto misc_out;
	}

	blk_register_region(MKDEV(LOOP_MAJOR, 0), range,
				  THIS_MODULE, loop_probe, NULL, NULL);

	/* pre-create number of devices given by config or max_loop */
	mutex_lock(&loop_index_mutex);
	for (i = 0; i < nr; i++)
		loop_add(&lo, i);
	mutex_unlock(&loop_index_mutex);

	printk(KERN_INFO "loop: module loaded\n");
	return 0;

misc_out:
	misc_deregister(&loop_misc);
err_out:
	return err;
}

static int loop_exit_cb(int id, void *ptr, void *data)
{
	struct loop_device *lo = ptr;

	loop_remove(lo);
	return 0;
}

static void __exit loop_exit(void)
{
	unsigned long range;

	range = max_loop ? max_loop << part_shift : 1UL << MINORBITS;

	idr_for_each(&loop_index_idr, &loop_exit_cb, NULL);
	idr_destroy(&loop_index_idr);

	blk_unregister_region(MKDEV(LOOP_MAJOR, 0), range);
	unregister_blkdev(LOOP_MAJOR, "loop");

	misc_deregister(&loop_misc);
}

module_init(loop_init);
module_exit(loop_exit);

#ifndef MODULE
static int __init max_loop_setup(char *str)
{
	max_loop = simple_strtol(str, NULL, 0);
	return 1;
}

__setup("max_loop=", max_loop_setup);
#endif<|MERGE_RESOLUTION|>--- conflicted
+++ resolved
@@ -909,10 +909,6 @@
 	set_device_ro(bdev, (lo_flags & LO_FLAGS_READ_ONLY) != 0);
 
 	lo->use_dio = false;
-<<<<<<< HEAD
-	lo->lo_blocksize = lo_blocksize;
-=======
->>>>>>> 175206cf
 	lo->lo_device = bdev;
 	lo->lo_flags = lo_flags;
 	lo->lo_backing_file = file;
